import React from 'react';
import { BrowserRouter as Router, Routes, Route, Navigate } from 'react-router-dom';
import { AuthProvider } from './contexts/AuthContext';
import ProtectedRoute from './components/ProtectedRoute';
import AdminRoute from './components/AdminRoute';
import Layout from './components/Layout/Layout';
import Auth from './pages/Auth';
import Dashboard from './pages/Dashboard';
import Videos from './pages/Videos';
import Store from './pages/Store';
import Favorites from './pages/Favorites';
import Profile from './pages/Profile';
import Settings from './pages/Settings';
import Payment from './pages/Payment';
import Plans from './pages/Plans';
import AdminDashboard from './pages/AdminDashboard';
import Emagrecimento from './pages/Emagrecimento';
import Progress from './pages/Progress';

function App() {
  return (
    <AuthProvider>
      <Router>
        <Routes>
          <Route path="/auth" element={<Auth />} />
          <Route
            path="/*"
            element={
              <ProtectedRoute>
                <Layout />
              </ProtectedRoute>
            }
          >
            <Route path="dashboard" element={<Dashboard />} />
            <Route path="videos" element={<Videos />} />
            <Route path="store" element={<Store />} />
            <Route path="favorites" element={<Favorites />} />
            <Route path="profile" element={<Profile />} />
<<<<<<< HEAD
            <Route path="plans" element={<Plans />} />
=======
            <Route path="progress" element={<Progress />} />
>>>>>>> ceaece6d
            <Route path="payment" element={<Payment />} />
            <Route path="settings" element={<Settings />} />
            <Route path="emagrecimento" element={<Emagrecimento />} />
            <Route
              path="admin"
              element={
                <AdminRoute>
                  <AdminDashboard />
                </AdminRoute>
              }
            />
            <Route path="" element={<Navigate to="/dashboard" replace />} />
          </Route>
        </Routes>
      </Router>
    </AuthProvider>
  );
}

export default App;<|MERGE_RESOLUTION|>--- conflicted
+++ resolved
@@ -36,11 +36,8 @@
             <Route path="store" element={<Store />} />
             <Route path="favorites" element={<Favorites />} />
             <Route path="profile" element={<Profile />} />
-<<<<<<< HEAD
+            <Route path="progress" element={<Progress />} />
             <Route path="plans" element={<Plans />} />
-=======
-            <Route path="progress" element={<Progress />} />
->>>>>>> ceaece6d
             <Route path="payment" element={<Payment />} />
             <Route path="settings" element={<Settings />} />
             <Route path="emagrecimento" element={<Emagrecimento />} />
