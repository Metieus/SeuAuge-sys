// Contexto responsável por gerenciar a autenticação com o Firebase
import React, { createContext, useContext, useEffect, useState } from "react";
import {
  signInWithEmailAndPassword,
  createUserWithEmailAndPassword,
  signOut,
  onAuthStateChanged,
  updateProfile,
  User as FirebaseUser,
} from "firebase/auth";
<<<<<<< HEAD
import { auth } from "../firebase";
=======
import { auth, isDemoMode } from "../firebase";
>>>>>>> 0558f8da
import {
  updateUserProfile,
  UpdateUserInput,
  createUserDocument,
} from "../services/user";
import { getPlanFromToken } from "../services/plan";

const ADMIN_EMAIL = import.meta.env.VITE_ADMIN_EMAIL || "admin@seuauge.com";

interface User {
  id: string;
  email: string;
  name: string;
  avatar?: string;
  plan?: string | null;
  isPremium: boolean;
  isAdmin: boolean;
}

interface AuthContextType {
  user: User | null;
  login: (email: string, password: string) => Promise<void>;
  register: (
    email: string,
    password: string,
    name: string,
    birthdate: string,
  ) => Promise<void>;
  logout: () => void;
  updateUser: (data: UpdateUserInput) => Promise<void>;
  refreshPlan: () => Promise<void>;
  loading: boolean;
}

const AuthContext = createContext<AuthContextType | undefined>(undefined);

export const useAuth = () => {
  const context = useContext(AuthContext);
  if (context === undefined) {
    throw new Error("useAuth deve ser usado dentro de um AuthProvider");
  }
  return context;
};

export const AuthProvider: React.FC<{ children: React.ReactNode }> = ({
  children,
}) => {
  const [user, setUser] = useState<User | null>(null);
  const [loading, setLoading] = useState(true);

  const mapFirebaseUser = async (firebaseUser: FirebaseUser): Promise<User> => {
    const planFromToken = await getPlanFromToken();
    const plan = planFromToken ?? "A";
    return {
      id: firebaseUser.uid,
      email: firebaseUser.email || "",
      name: firebaseUser.displayName || "",
      avatar: firebaseUser.photoURL || undefined,
      plan,
      isPremium: plan !== "A",
      isAdmin: firebaseUser.email === ADMIN_EMAIL,
    };
  };

  useEffect(() => {
<<<<<<< HEAD
    // Development mode bypass for Firebase authentication
    if (import.meta.env.VITE_DEV_MODE === "true") {
      // Check if user is already logged in (from localStorage or sessionStorage)
      const savedUser = localStorage.getItem("devUser");
      if (savedUser) {
        try {
          const parsedUser = JSON.parse(savedUser);
          setUser(parsedUser);
        } catch (error) {
          console.error("Error parsing saved user:", error);
          // Create default dev user if parse fails
          const defaultDevUser = {
            id: "dev-user-default",
            email: "dev@example.com",
            name: "Dev User",
            plan: "D",
            isPremium: true,
            isAdmin: false,
          };
          setUser(defaultDevUser);
          localStorage.setItem("devUser", JSON.stringify(defaultDevUser));
        }
      } else {
        // Create default dev user if none exists
        const defaultDevUser = {
          id: "dev-user-default",
          email: "dev@example.com",
          name: "Dev User",
          plan: "D",
          isPremium: true,
          isAdmin: false,
        };
        setUser(defaultDevUser);
        localStorage.setItem("devUser", JSON.stringify(defaultDevUser));
      }
=======
    if (isDemoMode) {
      // Modo demo - autenticação simulada
      console.log("🔧 Modo demo ativo - autenticação simulada");
>>>>>>> 0558f8da
      setLoading(false);
      return;
    }

    const unsubscribe = onAuthStateChanged(auth, async (firebaseUser) => {
      if (firebaseUser) {
        const mapped = await mapFirebaseUser(firebaseUser);
        setUser(mapped);
      } else {
        setUser(null);
      }
      setLoading(false);
    });

    return () => unsubscribe();
  }, []);

  const login = async (email: string, password: string) => {
    if (isDemoMode) {
      // Modo demo - simular login
      const sanitizedEmail = email.trim().toLowerCase();
      const mockUser: User = {
        id: "demo-user-123",
        email: sanitizedEmail,
        name: "Usuário Demo",
        plan: "B",
        isPremium: true,
        isAdmin: sanitizedEmail === ADMIN_EMAIL,
      };
      setUser(mockUser);
      console.log("🔧 Login demo realizado:", sanitizedEmail);
      return;
    }

    try {
      // Development mode bypass for Firebase authentication
      if (import.meta.env.VITE_DEV_MODE === "true") {
        // Simulate a successful login in development mode
        const mockUser: User = {
          id: "dev-user-" + Date.now(),
          email: email.trim().toLowerCase(),
          name: "Dev User",
          plan: "D", // Acesso total para teste
          isPremium: true,
          isAdmin: email === ADMIN_EMAIL,
        };
        setUser(mockUser);
        localStorage.setItem("devUser", JSON.stringify(mockUser));
        if (import.meta.env.DEV) {
          console.log(
            "Usuário autenticado (modo desenvolvimento)",
            mockUser.email,
          );
        }
        return;
      }

      // Sanitize inputs
      const sanitizedEmail = email.trim().toLowerCase();
      const cred = await signInWithEmailAndPassword(
        auth,
        sanitizedEmail,
        password,
      );
      const mapped = await mapFirebaseUser(cred.user);
      setUser(mapped);
      // Don't log sensitive information in production
      if (import.meta.env.DEV) {
        console.log("Usuário autenticado", mapped.email);
      }
    } catch (err) {
      // Log error without exposing sensitive details
      console.error(
        "Login error:",
        err instanceof Error ? err.message : "Unknown error",
      );
      throw new Error("Falha na autenticação");
    }
  };

  const register = async (
    email: string,
    password: string,
    name: string,
    birthdate: string,
  ) => {
    if (isDemoMode) {
      // Modo demo - simular registro
      const sanitizedEmail = email.trim().toLowerCase();
      const sanitizedName = name.trim();
      const mockUser: User = {
        id: `demo-user-${Date.now()}`,
        email: sanitizedEmail,
        name: sanitizedName,
        plan: "A",
        isPremium: false,
        isAdmin: sanitizedEmail === ADMIN_EMAIL,
      };
      setUser(mockUser);
      console.log("🔧 Registro demo realizado:", sanitizedEmail);
      return;
    }

    try {
      // Development mode bypass for Firebase registration
      if (import.meta.env.VITE_DEV_MODE === "true") {
        // Simulate a successful registration in development mode
        const mockUser: User = {
          id: "dev-user-" + Date.now(),
          email: email.trim().toLowerCase(),
          name: name.trim(),
          plan: "D", // Acesso total para teste
          isPremium: true,
          isAdmin: email === ADMIN_EMAIL,
        };
        setUser(mockUser);
        localStorage.setItem("devUser", JSON.stringify(mockUser));
        if (import.meta.env.DEV) {
          console.log(
            "Usuário registrado (modo desenvolvimento)",
            mockUser.email,
          );
        }
        return;
      }

      // Sanitize inputs
      const sanitizedEmail = email.trim().toLowerCase();
      const sanitizedName = name.trim();

      const cred = await createUserWithEmailAndPassword(
        auth,
        sanitizedEmail,
        password,
      );
      if (auth.currentUser) {
        await updateProfile(auth.currentUser, { displayName: sanitizedName });
      }
      await createUserDocument({
        uid: cred.user.uid,
        name: sanitizedName,
        email: sanitizedEmail,
        birthdate,
      });
      const mapped = await mapFirebaseUser(cred.user);
      setUser(mapped);
      // Don't log sensitive information in production
      if (import.meta.env.DEV) {
        console.log("Usuário registrado", mapped.email);
      }
    } catch (err) {
      // Log error without exposing sensitive details
      console.error(
        "Registration error:",
        err instanceof Error ? err.message : "Unknown error",
      );
      throw new Error("Falha no registro");
    }
  };

  const logout = async () => {
<<<<<<< HEAD
    if (import.meta.env.VITE_DEV_MODE === "true") {
      localStorage.removeItem("devUser");
      setUser(null);
      if (import.meta.env.DEV) {
        console.log("Usuário desconectado (modo desenvolvimento)");
      }
=======
    if (isDemoMode) {
      setUser(null);
      console.log("🔧 Logout demo realizado");
>>>>>>> 0558f8da
      return;
    }

    await signOut(auth);
    setUser(null);
    if (import.meta.env.DEV) {
      console.log("Usuário desconectado");
    }
  };

  const updateUser = async (data: UpdateUserInput) => {
    if (isDemoMode) {
      setUser((prev) => (prev ? { ...prev, name: data.name } : prev));
      console.log("🔧 Update user demo realizado");
      return;
    }

    try {
      await updateUserProfile(data);
      if (auth.currentUser) {
        const mapped = await mapFirebaseUser(auth.currentUser);
        setUser(mapped);
      }
    } catch (err) {
      console.error(err);
      throw err;
    }
  };

  const refreshPlan = async () => {
    if (isDemoMode) {
      console.log("🔧 Refresh plan demo - mantendo plano atual");
      return;
    }

    if (!auth.currentUser) return;
    const newPlan = await getPlanFromToken(true);
    setUser((prev) =>
      prev ? { ...prev, plan: newPlan, isPremium: newPlan !== "A" } : prev,
    );
  };

  const value = {
    user,
    login,
    register,
    logout,
    updateUser,
    refreshPlan,
    loading,
  };

  return <AuthContext.Provider value={value}>{children}</AuthContext.Provider>;
};<|MERGE_RESOLUTION|>--- conflicted
+++ resolved
@@ -8,11 +8,7 @@
   updateProfile,
   User as FirebaseUser,
 } from "firebase/auth";
-<<<<<<< HEAD
-import { auth } from "../firebase";
-=======
-import { auth, isDemoMode } from "../firebase";
->>>>>>> 0558f8da
+
 import {
   updateUserProfile,
   UpdateUserInput,
@@ -78,47 +74,7 @@
   };
 
   useEffect(() => {
-<<<<<<< HEAD
-    // Development mode bypass for Firebase authentication
-    if (import.meta.env.VITE_DEV_MODE === "true") {
-      // Check if user is already logged in (from localStorage or sessionStorage)
-      const savedUser = localStorage.getItem("devUser");
-      if (savedUser) {
-        try {
-          const parsedUser = JSON.parse(savedUser);
-          setUser(parsedUser);
-        } catch (error) {
-          console.error("Error parsing saved user:", error);
-          // Create default dev user if parse fails
-          const defaultDevUser = {
-            id: "dev-user-default",
-            email: "dev@example.com",
-            name: "Dev User",
-            plan: "D",
-            isPremium: true,
-            isAdmin: false,
-          };
-          setUser(defaultDevUser);
-          localStorage.setItem("devUser", JSON.stringify(defaultDevUser));
-        }
-      } else {
-        // Create default dev user if none exists
-        const defaultDevUser = {
-          id: "dev-user-default",
-          email: "dev@example.com",
-          name: "Dev User",
-          plan: "D",
-          isPremium: true,
-          isAdmin: false,
-        };
-        setUser(defaultDevUser);
-        localStorage.setItem("devUser", JSON.stringify(defaultDevUser));
-      }
-=======
-    if (isDemoMode) {
-      // Modo demo - autenticação simulada
-      console.log("🔧 Modo demo ativo - autenticação simulada");
->>>>>>> 0558f8da
+
       setLoading(false);
       return;
     }
@@ -280,18 +236,6 @@
   };
 
   const logout = async () => {
-<<<<<<< HEAD
-    if (import.meta.env.VITE_DEV_MODE === "true") {
-      localStorage.removeItem("devUser");
-      setUser(null);
-      if (import.meta.env.DEV) {
-        console.log("Usuário desconectado (modo desenvolvimento)");
-      }
-=======
-    if (isDemoMode) {
-      setUser(null);
-      console.log("🔧 Logout demo realizado");
->>>>>>> 0558f8da
       return;
     }
 
