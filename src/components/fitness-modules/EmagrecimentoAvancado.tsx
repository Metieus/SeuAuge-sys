import { gerarContextoExplicacao, gerarExplicacaoFinal } from '@/lib/fitness/explicacao';
import React, { useState, useEffect } from 'react';
import { useNavigate } from 'react-router-dom';
import { Card, CardContent, CardDescription, CardHeader, CardTitle } from '../ui/card';
import { Button } from '../ui/button';
import { Input } from '../ui/input';
import { Label } from '../ui/label';
import { Select, SelectContent, SelectItem, SelectTrigger, SelectValue } from '../ui/select';
import { Textarea } from '../ui/textarea';
import { Progress } from '../ui/progress';
import { Badge } from '../ui/badge';
import { Alert, AlertDescription } from '../ui/alert';
import { 
  TrendingDown, 
  Target, 
  Brain, 
  Activity, 
  Calendar,
  Zap,
  Heart,
  Scale,
  Clock,
  CheckCircle,
  AlertTriangle,
  Info,
  Trophy,
  Sparkles,
  Flame,
  Award,
  BarChart3,
  TrendingUp,
  Rocket,
  X
} from 'lucide-react';

// Importar algoritmos avançados
import {
  GeneticFitnessProfile,
  SuccessPredictionAlgorithm,
  AdaptiveNutritionAlgorithm
} from '../../lib/fitness/advanced_fitness_algorithms.js';
import {
  gerarContextoExplicacao,
  gerarExplicacaoFinal,
} from '../../lib/fitness/explicacao';
import { db } from '@/lib/firebase';
import { doc, setDoc } from 'firebase/firestore';

interface UserData {
  // Dados básicos (obrigatórios)
  nome: string;
  idade: number;
  sexo: 'masculino' | 'feminino';
  altura: number;
  peso_atual: number;
  peso_objetivo: number;
  prazo: number;
  
  // Dados avançados (obrigatórios)
  nivel_atividade: 'sedentario' | 'leve' | 'moderado' | 'intenso';
  experiencia_exercicio: 'iniciante' | 'intermediario' | 'avancado';
  confianca_exercicio: number; // 1-10
  
  // Dados opcionais
  historico_dietas?: string;
  restricoes_alimentares?: string;
  horarios_disponiveis?: string[];
  preferencias_exercicio?: string[];
  
  // Dados de composição corporal (opcionais)
  massa_gorda?: number;
  massa_magra?: number;
  massa_muscular?: number;
  hidratacao?: number;
  gordura_visceral?: number;
}

import type { Exercicio } from '@/types/exercicio';

interface PlanoTreino {
  frequencia_semanal: number;
  duracao_sessao: number;
  tipo_principal: string;
  exercicios: Exercicio[];
  intensidade: string;
}

interface WeightLossResults {
  // Métricas calculadas
  imc: number;
  classificacao_imc: string;
  tmb: number;
  gasto_energetico: number;
  calorias_diarias: number;
  deficit_calorico: number;
  perda_semanal: number;
  tempo_estimado: number;
  
  // Predições avançadas
  probabilidade_sucesso: number;
  perfil_genetico: any;
  fatores_risco: string[];
  recomendacoes_personalizadas: string[];
  
  // Plano personalizado
  plano_treino: PlanoTreino;
  plano_nutricional: any;
  cronograma_adaptativo: any;
  
  // Novos elementos únicos
  score_motivacional: number;
  badges_conquistadas: string[];
  nivel_usuario: string;
  pontos_experiencia: number;
}

interface ValidationErrors {
  [key: string]: string;
}

const EmagrecimentoAvancado: React.FC = () => {
  const navigate = useNavigate();
  const [step, setStep] = useState(1);
  const [userData, setUserData] = useState<Partial<UserData>>({});
  const [results, setResults] = useState<WeightLossResults | null>(null);
  const [explicacao, setExplicacao] = useState<{ paragrafo: string; bullets: string[] } | null>(null);
  const [isCalculating, setIsCalculating] = useState(false);
  const [animationStep, setAnimationStep] = useState(0);
  const [validationErrors, setValidationErrors] = useState<ValidationErrors>({});

  // Algoritmos avançados
  const [successPredictor] = useState(new SuccessPredictionAlgorithm());

  const totalSteps = 5;
  const progress = (step / totalSteps) * 100;

  // Cores da paleta específica
  const colors = {
    primary: '#1ab894',    // Verde principal
    dark: '#111828',       // Azul escuro
    white: '#ffffff',      // Branco
    primaryLight: '#22d3aa', // Verde mais claro
    primaryDark: '#0f9d7a',  // Verde mais escuro
  };

  // Animação de entrada
  useEffect(() => {
    const timer = setTimeout(() => setAnimationStep(1), 100);
    return () => clearTimeout(timer);
  }, []);

  // Validação de campos obrigatórios
  const validateStep = (stepNumber: number): boolean => {
    const errors: ValidationErrors = {};
    
    switch (stepNumber) {
      case 1:
        if (!userData.nome?.trim()) errors.nome = 'Nome é obrigatório';
        if (!userData.idade || userData.idade < 16 || userData.idade > 100) errors.idade = 'Idade deve estar entre 16 e 100 anos';
        if (!userData.sexo) errors.sexo = 'Sexo é obrigatório';
        if (!userData.altura || userData.altura < 100 || userData.altura > 250) errors.altura = 'Altura deve estar entre 100 e 250 cm';
        if (!userData.peso_atual || userData.peso_atual < 30 || userData.peso_atual > 300) errors.peso_atual = 'Peso atual deve estar entre 30 e 300 kg';
        if (!userData.peso_objetivo || userData.peso_objetivo < 30 || userData.peso_objetivo > 300) errors.peso_objetivo = 'Peso objetivo deve estar entre 30 e 300 kg';
        if (userData.peso_objetivo && userData.peso_atual && userData.peso_objetivo >= userData.peso_atual) {
          errors.peso_objetivo = 'Peso objetivo deve ser menor que o peso atual';
        }
        break;
        
      case 2:
        if (!userData.nivel_atividade) errors.nivel_atividade = 'Nível de atividade é obrigatório';
        if (!userData.experiencia_exercicio) errors.experiencia_exercicio = 'Experiência com exercícios é obrigatória';
        if (!userData.confianca_exercicio || userData.confianca_exercicio < 1 || userData.confianca_exercicio > 10) {
          errors.confianca_exercicio = 'Confiança deve estar entre 1 e 10';
        }
        break;
        
      case 3:
        if (!userData.prazo || userData.prazo < 1 || userData.prazo > 104) errors.prazo = 'Prazo deve estar entre 1 e 104 semanas';
        break;
    }
    
    setValidationErrors(errors);
    return Object.keys(errors).length === 0;
  };

  // Cálculos avançados com elementos únicos
  const calculateAdvancedMetrics = (data: UserData): WeightLossResults => {
    // 1. Métricas básicas
    const altura_m = data.altura / 100;
    const imc = data.peso_atual / (altura_m * altura_m);
    
    let classificacao_imc = '';
    if (imc < 18.5) classificacao_imc = 'Abaixo do peso';
    else if (imc < 25) classificacao_imc = 'Peso normal';
    else if (imc < 30) classificacao_imc = 'Sobrepeso';
    else if (imc < 35) classificacao_imc = 'Obesidade grau I';
    else if (imc < 40) classificacao_imc = 'Obesidade grau II';
    else classificacao_imc = 'Obesidade grau III';

    // 2. TMB com fórmula Mifflin-St Jeor (mais precisa)
    let tmb: number;
    if (data.sexo === 'masculino') {
      tmb = (10 * data.peso_atual) + (6.25 * data.altura) - (5 * data.idade) + 5;
    } else {
      tmb = (10 * data.peso_atual) + (6.25 * data.altura) - (5 * data.idade) - 161;
    }

    // 3. Gasto energético com fatores de atividade refinados
    const fatores_atividade = {
      sedentario: 1.2,
      leve: 1.375,
      moderado: 1.55,
      intenso: 1.725
    };
    const gasto_energetico = tmb * fatores_atividade[data.nivel_atividade];

    // 4. Perfil genético simulado
    const geneticProfile = new GeneticFitnessProfile({
      age: data.idade,
      sex: data.sexo,
      height: data.altura,
      weight: data.peso_atual,
      activityLevel: data.nivel_atividade
    });

    // 5. Predição de sucesso
    const probabilidade_sucesso = successPredictor.predictWeightLossSuccess({
      age: data.idade,
      sex: data.sexo,
      height: data.altura,
      activityLevel: data.nivel_atividade,
      confidence: data.confianca_exercicio
    }, []);

    // 6. Déficit calórico personalizado baseado em múltiplos fatores
    let deficit_base = 500; // Déficit padrão para 0.5kg/semana
    
    // Ajustar baseado na predição de sucesso
    if (probabilidade_sucesso < 0.5) {
      deficit_base = 300; // Déficit menor para melhor aderência
    } else if (probabilidade_sucesso > 0.8) {
      deficit_base = 600; // Pode tolerar déficit maior
    }
    
    // Ajustar baseado no perfil genético
    if (geneticProfile.geneticProfile.dominantType === 'endurance') {
      deficit_base *= 1.1; // Melhor resposta a déficit calórico
    }
    
    // Ajustar baseado na idade
    if (data.idade > 40) {
      deficit_base *= 0.9; // Metabolismo mais lento
    }

    const calorias_diarias = Math.max(1200, gasto_energetico - deficit_base);
    const perda_semanal = deficit_base * 7 / 7700; // kg por semana
    const peso_a_perder = data.peso_atual - data.peso_objetivo;
    const tempo_estimado = peso_a_perder / perda_semanal;

    // 7. Identificar fatores de risco
    const fatores_risco: string[] = [];
    if (probabilidade_sucesso < 0.4) {
      fatores_risco.push('Baixa probabilidade de sucesso inicial');
    }
    if (data.idade > 50) {
      fatores_risco.push('Metabolismo mais lento devido à idade');
    }
    if (imc > 35) {
      fatores_risco.push('Obesidade severa - necessário acompanhamento médico');
    }
    if (deficit_base > 600) {
      fatores_risco.push('Déficit calórico alto - risco de perda muscular');
    }

    // 8. Recomendações personalizadas
    const recomendacoes: string[] = [];
    if (geneticProfile.geneticProfile.dominantType === 'power') {
      recomendacoes.push('Foque em treinos de força para preservar massa muscular');
      recomendacoes.push('Inclua exercícios compostos e funcionais');
    } else {
      recomendacoes.push('Priorize exercícios cardiovasculares de baixa intensidade');
      recomendacoes.push('Aumente gradualmente a duração dos treinos');
    }
    
    if (probabilidade_sucesso < 0.6) {
      recomendacoes.push('Comece com metas pequenas e alcançáveis');
      recomendacoes.push('Considere acompanhamento profissional');
    }
    
    if (data.confianca_exercicio < 5) {
      recomendacoes.push('Inicie com exercícios em casa ou caminhadas');
      recomendacoes.push('Busque atividades que você goste');
    }

    // 9. Plano de treino personalizado
    const plano_treino = generatePersonalizedWorkout(data, geneticProfile);
    
    // 10. Plano nutricional adaptativo
    const nutritionAlgorithm = new AdaptiveNutritionAlgorithm(data, 'weight_loss');
    const plano_nutricional = generateNutritionPlan(data, calorias_diarias, nutritionAlgorithm);

    // 11. NOVOS ELEMENTOS ÚNICOS
    const score_motivacional = calculateMotivationalScore(data, probabilidade_sucesso);
    const badges_conquistadas = generateBadges(data, probabilidade_sucesso, imc);
    const nivel_usuario = calculateUserLevel(data, score_motivacional);
    const pontos_experiencia = calculateExperiencePoints(data, probabilidade_sucesso);

    return {
      imc: Math.round(imc * 10) / 10,
      classificacao_imc,
      tmb: Math.round(tmb),
      gasto_energetico: Math.round(gasto_energetico),
      calorias_diarias: Math.round(calorias_diarias),
      deficit_calorico: deficit_base,
      perda_semanal: Math.round(perda_semanal * 100) / 100,
      tempo_estimado: Math.round(tempo_estimado),
      probabilidade_sucesso: Math.round(probabilidade_sucesso * 100) / 100,
      perfil_genetico: geneticProfile.geneticProfile,
      fatores_risco,
      recomendacoes_personalizadas: recomendacoes,
      plano_treino,
      plano_nutricional,
      cronograma_adaptativo: generateAdaptiveSchedule(data),
      score_motivacional,
      badges_conquistadas,
      nivel_usuario,
      pontos_experiencia
    };
  };

  // Funções para elementos únicos
  const calculateMotivationalScore = (data: UserData, probabilidade: number): number => {
    let score = 50; // Base
    score += data.confianca_exercicio * 5; // Confiança
    score += probabilidade * 30; // Probabilidade de sucesso
    if (data.experiencia_exercicio === 'avancado') score += 15;
    if (data.nivel_atividade !== 'sedentario') score += 10;
    return Math.min(100, Math.round(score));
  };

  const generateBadges = (data: UserData, probabilidade: number, imc: number): string[] => {
    const badges: string[] = [];
    if (probabilidade > 0.8) badges.push('🏆 Alto Potencial');
    if (data.confianca_exercicio >= 8) badges.push('💪 Confiante');
    if (data.experiencia_exercicio === 'avancado') badges.push('⭐ Experiente');
    if (imc < 25) badges.push('🎯 Peso Ideal');
    if (data.nivel_atividade === 'intenso') badges.push('🔥 Atlético');
    badges.push('🚀 Iniciante Motivado');
    return badges;
  };

  const calculateUserLevel = (data: UserData, score: number): string => {
    if (score >= 90) return 'Elite Fitness';
    if (score >= 75) return 'Avançado';
    if (score >= 60) return 'Intermediário';
    if (score >= 45) return 'Iniciante Plus';
    return 'Iniciante';
  };

  const calculateExperiencePoints = (data: UserData, probabilidade: number): number => {
    let pontos = 100; // Base
    pontos += data.confianca_exercicio * 10;
    pontos += probabilidade * 50;
    if (data.experiencia_exercicio === 'avancado') pontos += 100;
    return Math.round(pontos);
  };

  const generatePersonalizedWorkout = (data: UserData, geneticProfile: any): PlanoTreino => {
    const isBeginnerFriendly = data.experiencia_exercicio === 'iniciante' || data.confianca_exercicio < 5;

    const baseWorkout: PlanoTreino = {
      frequencia_semanal: isBeginnerFriendly ? 3 : 4,
      duracao_sessao: isBeginnerFriendly ? 30 : 45,
      tipo_principal: geneticProfile.geneticProfile.dominantType === 'power' ? 'Força + Cardio' : 'Cardio + Força',
      exercicios: [],
      intensidade: isBeginnerFriendly ? 'Baixa-Moderada' : 'Moderada-Alta'
    };

    if (geneticProfile.geneticProfile.dominantType === 'power') {
      baseWorkout.exercicios = [
        { nome: 'Agachamento', series: 3, repeticoes: '8-12', descanso: '90s', dificuldade: 'Moderada' },
        { nome: 'Flexão de braço', series: 3, repeticoes: '6-10', descanso: '90s', dificuldade: 'Moderada' },
        { nome: 'Prancha', series: 3, repeticoes: '30-60s', descanso: '60s', dificuldade: 'Baixa' },
        { nome: 'Caminhada rápida', series: 1, repeticoes: '20-30min', descanso: '-', dificuldade: 'Baixa' }
      ];
    } else {
      baseWorkout.exercicios = [
        { nome: 'Caminhada/Corrida leve', series: 1, repeticoes: '30-45min', descanso: '-', dificuldade: 'Baixa' },
        { nome: 'Agachamento', series: 2, repeticoes: '12-15', descanso: '60s', dificuldade: 'Baixa' },
        { nome: 'Flexão adaptada', series: 2, repeticoes: '8-12', descanso: '60s', dificuldade: 'Baixa' },
        { nome: 'Alongamento', series: 1, repeticoes: '10min', descanso: '-', dificuldade: 'Muito Baixa' }
      ];
    }

    return baseWorkout;
  };

  const generateNutritionPlan = (data: UserData, calorias: number, algorithm: any) => {
    // Distribuição de macronutrientes para emagrecimento
    const proteina_percent = 0.30; // 30% proteína para preservar massa muscular
    const carbo_percent = 0.35;    // 35% carboidratos
    const gordura_percent = 0.35;  // 35% gorduras

    const proteina_g = Math.round((calorias * proteina_percent) / 4);
    const carbo_g = Math.round((calorias * carbo_percent) / 4);
    const gordura_g = Math.round((calorias * gordura_percent) / 9);

    const mealTiming = algorithm.generateMealTiming(['07:00', '18:00']); // Exemplo de horários

    return {
      calorias_diarias: calorias,
      macronutrientes: {
        proteina: proteina_g,
        carboidratos: carbo_g,
        gorduras: gordura_g
      },
      distribuicao_refeicoes: mealTiming.mainMeals,
      dicas_personalizadas: [
        'Priorize proteínas magras em todas as refeições',
        'Consuma carboidratos complexos preferencialmente',
        'Inclua gorduras boas como abacate e oleaginosas',
        'Beba pelo menos 2L de água por dia'
      ],
      qualidade_nutricional: 'Excelente',
      flexibilidade: 'Alta'
    };
  };

  const generateAdaptiveSchedule = (data: UserData) => {
    return {
      semana_1_2: 'Adaptação - foque na consistência',
      semana_3_4: 'Intensificação gradual',
      semana_5_8: 'Otimização baseada em resultados',
      avaliacoes: 'A cada 2 semanas',
      ajustes_automaticos: 'Baseados no progresso real'
    };
  };

  const handleNext = () => {
    if (step < totalSteps) {
      if (validateStep(step)) {
        setStep(step + 1);
        setValidationErrors({});
      }
    } else {
      if (validateStep(step)) {
        handleCalculate();
      }
    }
  };

  const handlePrevious = () => {
    if (step > 1) {
      setStep(step - 1);
      setValidationErrors({});
    }
  };

  const handleCalculate = async () => {
    setIsCalculating(true);

    // Simular processamento complexo com animações
    await new Promise(resolve => setTimeout(resolve, 3000));

    const calculatedResults = calculateAdvancedMetrics(userData as UserData);
<<<<<<< HEAD
    const contexto = gerarContextoExplicacao(calculatedResults, userData as UserData);
=======
    setResults(calculatedResults);
    const contexto = gerarContextoExplicacao(calculatedResults, userData as UserData);
    const explicacaoGerada = await gerarExplicacaoFinal(contexto);
    setExplicacao(explicacaoGerada);

    await setDoc(doc(db, 'explicacoes', 'usuario_exemplo'), {
      userId: 'usuario_exemplo',
      tipo: 'emagrecimento',
      timestamp: Date.now(),
      paragrafo: explicacaoGerada.paragrafo,
      bullets: explicacaoGerada.bullets,
    });

    setIsCalculating(false);
>>>>>>> ae7765da
  };
  

  const renderValidationError = (field: string) => {
    if (validationErrors[field]) {
      return (
        <div className="flex items-center gap-2 mt-1 text-red-400 text-sm">
          <X className="h-4 w-4" />
          {validationErrors[field]}
        </div>
      );
    }
    return null;
  };

  const renderStep = () => {
    switch (step) {
      case 1:
        return (
          <Card className={`w-full max-w-7xl backdrop-blur-lg bg-white/95 border-0 shadow-2xl transition-all duration-700 ${animationStep ? 'translate-y-0 opacity-100' : 'translate-y-8 opacity-0'}`}>
            <CardHeader style={{ backgroundColor: colors.primary }} className="text-white rounded-t-lg">
              <CardTitle className="flex items-center gap-3 text-3xl">
                <div className="p-3 bg-white/20 rounded-lg">
                  <Scale className="h-8 w-8" />
                </div>
                Dados Pessoais
              </CardTitle>
              <CardDescription className="text-white/90">
                Informações básicas para cálculos personalizados
              </CardDescription>
            </CardHeader>
            <CardContent className="space-y-12 p-16">
              <div className="grid grid-cols-1 md:grid-cols-2 lg:grid-cols-3 gap-12">
                <div className="space-y-3">
                  <Label htmlFor="nome" className="text-gray-700 font-medium text-sm">Nome *</Label>
                  <Input
                    id="nome"
                    value={userData.nome || ''}
                    onChange={(e) => setUserData({...userData, nome: e.target.value})}
                    placeholder="Seu nome"
                    className={`border-2 transition-colors rounded-xl h-14 text-base ${
                      validationErrors.nome ? 'border-red-400 focus:border-red-500' : 'border-gray-200 focus:border-primary'
                    }`}
                    style={{ '--tw-ring-color': colors.primary } as React.CSSProperties}
                  />
                  {renderValidationError('nome')}
                </div>
                <div className="space-y-3">
                  <Label htmlFor="idade" className="text-gray-700 font-medium text-sm">Idade *</Label>
                  <Input
                    id="idade"
                    type="number"
                    value={userData.idade || ''}
                    onChange={(e) => setUserData({...userData, idade: parseInt(e.target.value)})}
                    placeholder="25"
                    className={`border-2 transition-colors rounded-xl h-14 text-base ${
                      validationErrors.idade ? 'border-red-400 focus:border-red-500' : 'border-gray-200 focus:border-primary'
                    }`}
                    style={{ '--tw-ring-color': colors.primary } as React.CSSProperties}
                  />
                  {renderValidationError('idade')}
                </div>
                <div className="space-y-3">
                  <Label htmlFor="sexo" className="text-gray-700 font-medium text-sm">Sexo *</Label>
                  <Select onValueChange={(value) => setUserData({...userData, sexo: value as 'masculino' | 'feminino'})}>
                    <SelectTrigger className={`border-2 transition-colors rounded-xl h-14 bg-white text-gray-900 font-medium shadow-sm ${
                      validationErrors.sexo ? 'border-red-400 focus:border-red-500' : 'border-gray-300 focus:border-primary hover:border-gray-400'
                    }`}>
                      <SelectValue placeholder="Selecione seu sexo" className="text-gray-900 font-medium" />
                    </SelectTrigger>
                    <SelectContent className="bg-white border-2 border-gray-200 rounded-xl shadow-xl z-50">
                      <SelectItem value="masculino" className="hover:bg-blue-50 text-gray-900 font-medium text-base py-4 cursor-pointer">
                        👨 Masculino
                      </SelectItem>
                      <SelectItem value="feminino" className="hover:bg-pink-50 text-gray-900 font-medium text-base py-4 cursor-pointer">
                        👩 Feminino
                      </SelectItem>
                    </SelectContent>
                  </Select>
                  {renderValidationError('sexo')}
                </div>
                <div className="space-y-3">
                  <Label htmlFor="altura" className="text-gray-700 font-medium text-sm">Altura (cm) *</Label>
                  <Input
                    id="altura"
                    type="number"
                    value={userData.altura || ''}
                    onChange={(e) => setUserData({...userData, altura: parseInt(e.target.value)})}
                    placeholder="175"
                    className={`border-2 transition-colors rounded-xl h-14 text-base ${
                      validationErrors.altura ? 'border-red-400 focus:border-red-500' : 'border-gray-200 focus:border-primary'
                    }`}
                    style={{ '--tw-ring-color': colors.primary } as React.CSSProperties}
                  />
                  {renderValidationError('altura')}
                </div>
                <div className="space-y-3">
                  <Label htmlFor="peso_atual" className="text-gray-700 font-medium text-sm">Peso Atual (kg) *</Label>
                  <Input
                    id="peso_atual"
                    type="number"
                    step="0.1"
                    value={userData.peso_atual || ''}
                    onChange={(e) => setUserData({...userData, peso_atual: parseFloat(e.target.value)})}
                    placeholder="70.5"
                    className={`border-2 transition-colors rounded-xl h-14 text-base ${
                      validationErrors.peso_atual ? 'border-red-400 focus:border-red-500' : 'border-gray-200 focus:border-primary'
                    }`}
                    style={{ '--tw-ring-color': colors.primary } as React.CSSProperties}
                  />
                  {renderValidationError('peso_atual')}
                </div>
                <div className="space-y-3">
                  <Label htmlFor="peso_objetivo" className="text-gray-700 font-medium text-sm">Peso Objetivo (kg) *</Label>
                  <Input
                    id="peso_objetivo"
                    type="number"
                    step="0.1"
                    value={userData.peso_objetivo || ''}
                    onChange={(e) => setUserData({...userData, peso_objetivo: parseFloat(e.target.value)})}
                    placeholder="65.0"
                    className={`border-2 transition-colors rounded-xl h-14 text-base ${
                      validationErrors.peso_objetivo ? 'border-red-400 focus:border-red-500' : 'border-gray-200 focus:border-primary'
                    }`}
                    style={{ '--tw-ring-color': colors.primary } as React.CSSProperties}
                  />
                  {renderValidationError('peso_objetivo')}
                </div>
              </div>
            </CardContent>
          </Card>
        );

      case 2:
        return (
          <Card className={`w-full max-w-2xl backdrop-blur-lg bg-white/95 border-0 shadow-2xl transition-all duration-700 ${animationStep ? 'translate-y-0 opacity-100' : 'translate-y-8 opacity-0'}`}>
            <CardHeader style={{ backgroundColor: colors.primary }} className="text-white rounded-t-lg">
              <CardTitle className="flex items-center gap-3 text-2xl">
                <div className="p-2 bg-white/20 rounded-lg">
                  <Activity className="h-6 w-6" />
                </div>
                Perfil de Atividade
              </CardTitle>
              <CardDescription className="text-white/90">
                Informações sobre seu nível atual de atividade física
              </CardDescription>
            </CardHeader>
            <CardContent className="space-y-6 p-8">
              <div className="space-y-2">
                <Label htmlFor="nivel_atividade" className="text-gray-700 font-medium">Nível de Atividade Atual *</Label>
                <Select onValueChange={(value) => setUserData({...userData, nivel_atividade: value as any})}>
                  <SelectTrigger className={`border-2 transition-colors rounded-xl h-12 ${
                    validationErrors.nivel_atividade ? 'border-red-400 focus:border-red-500' : 'border-gray-200 focus:border-primary'
                  }`}>
                    <SelectValue placeholder="Selecione seu nível" />
                  </SelectTrigger>
                  <SelectContent>
                    <SelectItem value="sedentario">Sedentário (pouco ou nenhum exercício)</SelectItem>
                    <SelectItem value="leve">Leve (exercício leve 1-3 dias/semana)</SelectItem>
                    <SelectItem value="moderado">Moderado (exercício moderado 3-5 dias/semana)</SelectItem>
                    <SelectItem value="intenso">Intenso (exercício pesado 6-7 dias/semana)</SelectItem>
                  </SelectContent>
                </Select>
                {renderValidationError('nivel_atividade')}
              </div>
              
              <div className="space-y-2">
                <Label htmlFor="experiencia" className="text-gray-700 font-medium">Experiência com Exercícios *</Label>
                <Select onValueChange={(value) => setUserData({...userData, experiencia_exercicio: value as any})}>
                  <SelectTrigger className={`border-2 transition-colors rounded-xl h-12 ${
                    validationErrors.experiencia_exercicio ? 'border-red-400 focus:border-red-500' : 'border-gray-200 focus:border-primary'
                  }`}>
                    <SelectValue placeholder="Selecione sua experiência" />
                  </SelectTrigger>
                  <SelectContent>
                    <SelectItem value="iniciante">Iniciante (menos de 6 meses)</SelectItem>
                    <SelectItem value="intermediario">Intermediário (6 meses - 2 anos)</SelectItem>
                    <SelectItem value="avancado">Avançado (mais de 2 anos)</SelectItem>
                  </SelectContent>
                </Select>
                {renderValidationError('experiencia_exercicio')}
              </div>

              <div className="space-y-3">
                <Label htmlFor="confianca" className="text-gray-700 font-medium">Confiança para Exercitar-se (1-10) *</Label>
                <Input
                  id="confianca"
                  type="number"
                  min="1"
                  max="10"
                  value={userData.confianca_exercicio || ''}
                  onChange={(e) => setUserData({...userData, confianca_exercicio: parseInt(e.target.value)})}
                  placeholder="5"
                  className={`border-2 transition-colors rounded-xl h-12 ${
                    validationErrors.confianca_exercicio ? 'border-red-400 focus:border-red-500' : 'border-gray-200 focus:border-primary'
                  }`}
                  style={{ '--tw-ring-color': colors.primary } as React.CSSProperties}
                />
                {renderValidationError('confianca_exercicio')}
                <div className="p-4 rounded-xl border" style={{ backgroundColor: `${colors.primary}10`, borderColor: `${colors.primary}40` }}>
                  <p className="text-sm" style={{ color: colors.primaryDark }}>
                    <Sparkles className="inline h-4 w-4 mr-1" />
                    1 = Muito inseguro, 10 = Muito confiante
                  </p>
                </div>
              </div>
            </CardContent>
          </Card>
        );

      case 3:
        return (
          <Card className={`w-full max-w-2xl backdrop-blur-lg bg-white/95 border-0 shadow-2xl transition-all duration-700 ${animationStep ? 'translate-y-0 opacity-100' : 'translate-y-8 opacity-0'}`}>
            <CardHeader style={{ backgroundColor: colors.primary }} className="text-white rounded-t-lg">
              <CardTitle className="flex items-center gap-3 text-2xl">
                <div className="p-2 bg-white/20 rounded-lg">
                  <Target className="h-6 w-6" />
                </div>
                Objetivos e Prazos
              </CardTitle>
              <CardDescription className="text-white/90">
                Defina suas metas e expectativas realistas
              </CardDescription>
            </CardHeader>
            <CardContent className="space-y-6 p-8">
              <div className="space-y-3">
                <Label htmlFor="prazo" className="text-gray-700 font-medium">Prazo para Atingir o Objetivo (semanas) *</Label>
                <Input
                  id="prazo"
                  type="number"
                  value={userData.prazo || ''}
                  onChange={(e) => setUserData({...userData, prazo: parseInt(e.target.value)})}
                  placeholder="12"
                  className={`border-2 transition-colors rounded-xl h-12 ${
                    validationErrors.prazo ? 'border-red-400 focus:border-red-500' : 'border-gray-200 focus:border-primary'
                  }`}
                  style={{ '--tw-ring-color': colors.primary } as React.CSSProperties}
                />
                {renderValidationError('prazo')}
                <div className="p-4 rounded-xl border" style={{ backgroundColor: `${colors.primary}10`, borderColor: `${colors.primary}40` }}>
                  <p className="text-sm" style={{ color: colors.primaryDark }}>
                    <Trophy className="inline h-4 w-4 mr-1" />
                    Recomendado: 0.5-1kg por semana (perda saudável)
                  </p>
                </div>
              </div>

              <div className="space-y-2">
                <Label htmlFor="historico" className="text-gray-700 font-medium">Histórico de Dietas Anteriores</Label>
                <Textarea
                  id="historico"
                  value={userData.historico_dietas || ''}
                  onChange={(e) => setUserData({...userData, historico_dietas: e.target.value})}
                  placeholder="Descreva brevemente suas experiências anteriores com dietas..."
                  rows={3}
                  className="border-2 border-gray-200 focus:border-primary transition-colors rounded-xl resize-none"
                  style={{ '--tw-ring-color': colors.primary } as React.CSSProperties}
                />
              </div>

              <div className="space-y-2">
                <Label htmlFor="restricoes" className="text-gray-700 font-medium">Restrições Alimentares</Label>
                <Textarea
                  id="restricoes"
                  value={userData.restricoes_alimentares || ''}
                  onChange={(e) => setUserData({...userData, restricoes_alimentares: e.target.value})}
                  placeholder="Ex: vegetariano, intolerância à lactose, alergias..."
                  rows={2}
                  className="border-2 border-gray-200 focus:border-primary transition-colors rounded-xl resize-none"
                  style={{ '--tw-ring-color': colors.primary } as React.CSSProperties}
                />
              </div>
            </CardContent>
          </Card>
        );

      case 4:
        return (
          <Card className={`w-full max-w-2xl backdrop-blur-lg bg-white/95 border-0 shadow-2xl transition-all duration-700 ${animationStep ? 'translate-y-0 opacity-100' : 'translate-y-8 opacity-0'}`}>
            <CardHeader style={{ backgroundColor: colors.primary }} className="text-white rounded-t-lg">
              <CardTitle className="flex items-center gap-3 text-2xl">
                <div className="p-2 bg-white/20 rounded-lg">
                  <Clock className="h-6 w-6" />
                </div>
                Disponibilidade e Preferências
              </CardTitle>
              <CardDescription className="text-white/90">
                Informações para personalizar seu plano de treinos
              </CardDescription>
            </CardHeader>
            <CardContent className="space-y-6 p-8">
              <div className="space-y-3">
                <Label className="text-gray-700 font-medium">Horários Disponíveis para Exercícios</Label>
                <div className="grid grid-cols-2 gap-3">
                  {['Manhã (6h-9h)', 'Meio-dia (11h-14h)', 'Tarde (14h-18h)', 'Noite (18h-22h)'].map((horario) => (
                    <label key={horario} className="flex items-center space-x-3 p-3 rounded-xl border cursor-pointer hover:border-primary transition-colors" style={{ backgroundColor: `${colors.primary}05`, borderColor: `${colors.primary}20` }}>
                      <input
                        type="checkbox"
                        className="w-4 h-4 rounded focus:ring-primary"
                        style={{ accentColor: colors.primary }}
                        onChange={(e) => {
                          const horarios = userData.horarios_disponiveis || [];
                          if (e.target.checked) {
                            setUserData({...userData, horarios_disponiveis: [...horarios, horario]});
                          } else {
                            setUserData({...userData, horarios_disponiveis: horarios.filter(h => h !== horario)});
                          }
                        }}
                      />
                      <span className="text-sm font-medium" style={{ color: colors.primaryDark }}>{horario}</span>
                    </label>
                  ))}
                </div>
              </div>

              <div className="space-y-3">
                <Label className="text-gray-700 font-medium">Preferências de Exercício</Label>
                <div className="grid grid-cols-2 gap-3">
                  {['Caminhada', 'Corrida', 'Musculação', 'Natação', 'Dança', 'Yoga', 'Ciclismo', 'Exercícios em casa'].map((exercicio) => (
                    <label key={exercicio} className="flex items-center space-x-3 p-3 rounded-xl border cursor-pointer hover:border-primary transition-colors" style={{ backgroundColor: `${colors.primary}05`, borderColor: `${colors.primary}20` }}>
                      <input
                        type="checkbox"
                        className="w-4 h-4 rounded focus:ring-primary"
                        style={{ accentColor: colors.primary }}
                        onChange={(e) => {
                          const preferencias = userData.preferencias_exercicio || [];
                          if (e.target.checked) {
                            setUserData({...userData, preferencias_exercicio: [...preferencias, exercicio]});
                          } else {
                            setUserData({...userData, preferencias_exercicio: preferencias.filter(p => p !== exercicio)});
                          }
                        }}
                      />
                      <span className="text-sm font-medium" style={{ color: colors.primaryDark }}>{exercicio}</span>
                    </label>
                  ))}
                </div>
              </div>
            </CardContent>
          </Card>
        );

      case 5:
        return (
          <Card className={`w-full max-w-2xl backdrop-blur-lg bg-white/95 border-0 shadow-2xl transition-all duration-700 ${animationStep ? 'translate-y-0 opacity-100' : 'translate-y-8 opacity-0'}`}>
            <CardHeader style={{ backgroundColor: colors.primary }} className="text-white rounded-t-lg">
              <CardTitle className="flex items-center gap-3 text-2xl">
                <div className="p-2 bg-white/20 rounded-lg">
                  <Heart className="h-6 w-6" />
                </div>
                Dados de Composição Corporal
              </CardTitle>
              <CardDescription className="text-white/90">
                Se você tem dados de bioimpedância, inclua aqui para maior precisão
              </CardDescription>
            </CardHeader>
            <CardContent className="space-y-6 p-8">
              <Alert className="border" style={{ backgroundColor: `${colors.primary}10`, borderColor: `${colors.primary}40` }}>
                <Info className="h-4 w-4" style={{ color: colors.primary }} />
                <AlertDescription style={{ color: colors.primaryDark }}>
                  Estes dados são opcionais, mas melhoram significativamente a precisão dos cálculos.
                </AlertDescription>
              </Alert>

              <div className="grid grid-cols-1 md:grid-cols-2 gap-6">
                <div className="space-y-2">
                  <Label htmlFor="massa_gorda" className="text-gray-700 font-medium">Massa Gorda (%)</Label>
                  <Input
                    id="massa_gorda"
                    type="number"
                    step="0.1"
                    value={userData.massa_gorda || ''}
                    onChange={(e) => setUserData({...userData, massa_gorda: parseFloat(e.target.value)})}
                    placeholder="15.5"
                    className="border-2 border-gray-200 focus:border-primary transition-colors rounded-xl h-12"
                    style={{ '--tw-ring-color': colors.primary } as React.CSSProperties}
                  />
                </div>
                <div className="space-y-2">
                  <Label htmlFor="massa_magra" className="text-gray-700 font-medium">Massa Magra (kg)</Label>
                  <Input
                    id="massa_magra"
                    type="number"
                    step="0.1"
                    value={userData.massa_magra || ''}
                    onChange={(e) => setUserData({...userData, massa_magra: parseFloat(e.target.value)})}
                    placeholder="55.2"
                    className="border-2 border-gray-200 focus:border-primary transition-colors rounded-xl h-12"
                    style={{ '--tw-ring-color': colors.primary } as React.CSSProperties}
                  />
                </div>
                <div className="space-y-2">
                  <Label htmlFor="massa_muscular" className="text-gray-700 font-medium">Massa Muscular (kg)</Label>
                  <Input
                    id="massa_muscular"
                    type="number"
                    step="0.1"
                    value={userData.massa_muscular || ''}
                    onChange={(e) => setUserData({...userData, massa_muscular: parseFloat(e.target.value)})}
                    placeholder="45.8"
                    className="border-2 border-gray-200 focus:border-primary transition-colors rounded-xl h-12"
                    style={{ '--tw-ring-color': colors.primary } as React.CSSProperties}
                  />
                </div>
                <div className="space-y-2">
                  <Label htmlFor="hidratacao" className="text-gray-700 font-medium">Hidratação (%)</Label>
                  <Input
                    id="hidratacao"
                    type="number"
                    step="0.1"
                    value={userData.hidratacao || ''}
                    onChange={(e) => setUserData({...userData, hidratacao: parseFloat(e.target.value)})}
                    placeholder="58.5"
                    className="border-2 border-gray-200 focus:border-primary transition-colors rounded-xl h-12"
                    style={{ '--tw-ring-color': colors.primary } as React.CSSProperties}
                  />
                </div>
              </div>
            </CardContent>
          </Card>
        );

      default:
        return null;
    }
  };

  if (isCalculating) {
    return (
      <div className="min-h-screen flex flex-col items-center justify-center gap-8 p-6 relative overflow-hidden" style={{ backgroundColor: colors.dark }}>
        {/* Elementos de fundo animados */}
        <div className="absolute inset-0 overflow-hidden">
          <div className="absolute -top-40 -right-40 w-80 h-80 rounded-full mix-blend-multiply filter blur-xl opacity-70 animate-blob" style={{ backgroundColor: colors.primary }}></div>
          <div className="absolute -bottom-40 -left-40 w-80 h-80 rounded-full mix-blend-multiply filter blur-xl opacity-70 animate-blob animation-delay-2000" style={{ backgroundColor: colors.primaryLight }}></div>
          <div className="absolute top-40 left-40 w-80 h-80 rounded-full mix-blend-multiply filter blur-xl opacity-70 animate-blob animation-delay-4000" style={{ backgroundColor: colors.primaryDark }}></div>
        </div>

        <div className="text-center space-y-6 z-10 backdrop-blur-sm bg-white/10 p-12 rounded-3xl border border-white/20">
          <div className="relative">
            <div className="animate-spin rounded-full h-20 w-20 border-4 border-white/30 mx-auto" style={{ borderTopColor: colors.primary }}></div>
            <div className="absolute inset-0 animate-ping rounded-full h-20 w-20 border-4 border-white/20 mx-auto"></div>
          </div>
          
          <div className="space-y-4">
            <h2 className="text-4xl font-bold text-white">Processando Análise Avançada</h2>
            <p className="text-xl text-gray-200">Aplicando algoritmos de machine learning...</p>
            
            <div className="space-y-3 mt-8">
              <div className="flex items-center justify-center space-x-3 text-white/90">
                <div className="w-2 h-2 rounded-full animate-pulse" style={{ backgroundColor: colors.primary }}></div>
                <p className="text-sm">Calculando perfil genético simulado</p>
              </div>
              <div className="flex items-center justify-center space-x-3 text-white/90">
                <div className="w-2 h-2 rounded-full animate-pulse animation-delay-500" style={{ backgroundColor: colors.primaryLight }}></div>
                <p className="text-sm">Analisando fatores preditivos</p>
              </div>
              <div className="flex items-center justify-center space-x-3 text-white/90">
                <div className="w-2 h-2 rounded-full animate-pulse animation-delay-1000" style={{ backgroundColor: colors.primaryDark }}></div>
                <p className="text-sm">Gerando plano personalizado</p>
              </div>
              <div className="flex items-center justify-center space-x-3 text-white/90">
                <div className="w-2 h-2 rounded-full animate-pulse animation-delay-1500" style={{ backgroundColor: colors.primary }}></div>
                <p className="text-sm">Criando elementos únicos</p>
              </div>
            </div>
          </div>
        </div>
      </div>
    );
  }

  if (results) {
    return (
      <div className="min-h-screen p-6 relative overflow-hidden" style={{ backgroundColor: colors.dark }}>
        {/* Elementos de fundo animados */}
        <div className="absolute inset-0 overflow-hidden">
          <div className="absolute top-20 right-20 w-72 h-72 rounded-full mix-blend-multiply filter blur-xl opacity-30 animate-blob" style={{ backgroundColor: colors.primary }}></div>
          <div className="absolute bottom-20 left-20 w-72 h-72 rounded-full mix-blend-multiply filter blur-xl opacity-30 animate-blob animation-delay-2000" style={{ backgroundColor: colors.primaryLight }}></div>
          <div className="absolute top-1/2 left-1/2 transform -translate-x-1/2 -translate-y-1/2 w-72 h-72 rounded-full mix-blend-multiply filter blur-xl opacity-30 animate-blob animation-delay-4000" style={{ backgroundColor: colors.primaryDark }}></div>
        </div>

        <div className="max-w-7xl mx-auto space-y-8 relative z-10">
          {/* Header com animação */}
          <div className="text-center space-y-4 animate-fade-in">
            <div className="inline-flex items-center gap-3 text-white px-8 py-4 rounded-2xl shadow-2xl" style={{ backgroundColor: colors.primary }}>
              <Sparkles className="h-8 w-8" />
              <h1 className="text-4xl font-bold">Análise Completa de Emagrecimento</h1>
              <Sparkles className="h-8 w-8" />
            </div>
            <p className="text-xl text-gray-300">Plano personalizado baseado em algoritmos científicos avançados</p>
          </div>

          {/* Score Motivacional e Badges */}
          <div className="grid grid-cols-1 lg:grid-cols-2 gap-8">
            <Card className="backdrop-blur-lg bg-white/10 border-white/20 shadow-2xl">
              <CardHeader>
                <CardTitle className="flex items-center gap-3 text-white text-2xl">
                  <div className="p-3 rounded-xl" style={{ backgroundColor: colors.primary }}>
                    <Trophy className="h-6 w-6" />
                  </div>
                  Score Motivacional
                </CardTitle>
              </CardHeader>
              <CardContent>
                <div className="space-y-6">
                  <div className="text-center">
                    <div className="text-6xl font-bold text-white">
                      {results.score_motivacional}
                    </div>
                    <p className="text-xl text-gray-300 mt-2">Pontos de Motivação</p>
                  </div>
                  
                  <div className="space-y-3">
                    <div className="flex justify-between text-gray-300">
                      <span>Nível do Usuário</span>
                      <Badge className="text-white" style={{ backgroundColor: colors.primary }}>
                        {results.nivel_usuario}
                      </Badge>
                    </div>
                    <div className="flex justify-between text-gray-300">
                      <span>Pontos de Experiência</span>
                      <span className="font-bold" style={{ color: colors.primary }}>{results.pontos_experiencia} XP</span>
                    </div>
                  </div>
                </div>
              </CardContent>
            </Card>

            <Card className="backdrop-blur-lg bg-white/10 border-white/20 shadow-2xl">
              <CardHeader>
                <CardTitle className="flex items-center gap-3 text-white text-2xl">
                  <div className="p-3 rounded-xl" style={{ backgroundColor: colors.primary }}>
                    <Award className="h-6 w-6" />
                  </div>
                  Badges Conquistadas
                </CardTitle>
              </CardHeader>
              <CardContent>
                <div className="grid grid-cols-2 gap-3">
                  {results.badges_conquistadas.map((badge, index) => (
                    <div key={index} className="border rounded-xl p-4 text-center backdrop-blur-sm" style={{ backgroundColor: `${colors.primary}20`, borderColor: `${colors.primary}30` }}>
                      <div className="text-2xl mb-2">{badge.split(' ')[0]}</div>
                      <div className="text-sm font-medium" style={{ color: colors.primary }}>{badge.split(' ').slice(1).join(' ')}</div>
                    </div>
                  ))}
                </div>
              </CardContent>
            </Card>
          </div>

          {/* Probabilidade de Sucesso */}
          <Card className="backdrop-blur-lg bg-white/10 border-white/20 shadow-2xl">
            <CardHeader>
              <CardTitle className="flex items-center gap-3 text-white text-2xl">
                <div className="p-3 rounded-xl" style={{ backgroundColor: colors.primary }}>
                  <Brain className="h-6 w-6" />
                </div>
                Predição de Sucesso (IA)
              </CardTitle>
            </CardHeader>
            <CardContent>
              <div className="grid grid-cols-1 lg:grid-cols-3 gap-8">
                <div className="lg:col-span-2">
                  <div className="flex items-center gap-6">
                    <div className="relative w-32 h-32">
                      <svg className="w-32 h-32 transform -rotate-90" viewBox="0 0 36 36">
                        <path
                          d="M18 2.0845 a 15.9155 15.9155 0 0 1 0 31.831 a 15.9155 15.9155 0 0 1 0 -31.831"
                          fill="none"
                          stroke="rgba(255,255,255,0.2)"
                          strokeWidth="2"
                        />
                        <path
                          d="M18 2.0845 a 15.9155 15.9155 0 0 1 0 31.831 a 15.9155 15.9155 0 0 1 0 -31.831"
                          fill="none"
                          stroke={colors.primary}
                          strokeWidth="2"
                          strokeDasharray={`${results.probabilidade_sucesso * 100}, 100`}
                          className="animate-pulse"
                        />
                      </svg>
                      <div className="absolute inset-0 flex items-center justify-center">
                        <span className="text-3xl font-bold text-white">{(results.probabilidade_sucesso * 100).toFixed(0)}%</span>
                      </div>
                    </div>
                    
                    <div className="flex-1">
                      <h3 className="text-xl font-bold text-white mb-2">Probabilidade de Sucesso</h3>
                      <Badge 
                        className={`text-lg px-4 py-2 ${
                          results.probabilidade_sucesso > 0.7 
                            ? "text-white" 
                            : results.probabilidade_sucesso > 0.4 
                            ? "text-white" 
                            : "text-white"
                        }`}
                        style={{ 
                          backgroundColor: results.probabilidade_sucesso > 0.7 
                            ? colors.primary 
                            : results.probabilidade_sucesso > 0.4 
                            ? '#f59e0b' 
                            : '#ef4444'
                        }}
                      >
                        {results.probabilidade_sucesso > 0.7 ? "Alta" : results.probabilidade_sucesso > 0.4 ? "Moderada" : "Baixa"}
                      </Badge>
                    </div>
                  </div>
                </div>
                
                <div className="space-y-4">
                  <h4 className="text-lg font-semibold text-white">Fatores de Atenção</h4>
                  {results.fatores_risco.length > 0 ? (
                    <div className="space-y-2">
                      {results.fatores_risco.map((fator, index) => (
                        <div key={index} className="flex items-start gap-2 p-3 bg-red-500/20 border border-red-500/30 rounded-lg backdrop-blur-sm">
                          <AlertTriangle className="h-4 w-4 text-red-400 mt-0.5 flex-shrink-0" />
                          <span className="text-sm text-red-300">{fator}</span>
                        </div>
                      ))}
                    </div>
                  ) : (
                    <div className="p-3 border rounded-lg backdrop-blur-sm" style={{ backgroundColor: `${colors.primary}20`, borderColor: `${colors.primary}30` }}>
                      <div className="flex items-center gap-2">
                        <CheckCircle className="h-4 w-4" style={{ color: colors.primary }} />
                        <span className="text-sm" style={{ color: colors.primary }}>Nenhum fator de risco identificado</span>
                      </div>
                    </div>
                  )}
                </div>
              </div>
            </CardContent>
          </Card>

          {/* Métricas Principais */}
          <div className="grid grid-cols-1 md:grid-cols-2 lg:grid-cols-4 gap-6">
            <Card className="backdrop-blur-lg bg-white/10 border-white/20 shadow-2xl hover:scale-105 transition-transform duration-300">
              <CardContent className="p-6">
                <div className="flex items-center gap-3 mb-4">
                  <div className="p-3 rounded-xl backdrop-blur-sm" style={{ backgroundColor: `${colors.primary}30` }}>
                    <Scale className="h-6 w-6" style={{ color: colors.primary }} />
                  </div>
                  <span className="text-lg font-medium" style={{ color: colors.primary }}>IMC</span>
                </div>
                <p className="text-4xl font-bold text-white mb-2">{results.imc}</p>
                <p className="text-sm" style={{ color: colors.primary }}>{results.classificacao_imc}</p>
              </CardContent>
            </Card>
            
            <Card className="backdrop-blur-lg bg-white/10 border-white/20 shadow-2xl hover:scale-105 transition-transform duration-300">
              <CardContent className="p-6">
                <div className="flex items-center gap-3 mb-4">
                  <div className="p-3 rounded-xl backdrop-blur-sm" style={{ backgroundColor: `${colors.primary}30` }}>
                    <Zap className="h-6 w-6" style={{ color: colors.primary }} />
                  </div>
                  <span className="text-lg font-medium" style={{ color: colors.primary }}>TMB</span>
                </div>
                <p className="text-4xl font-bold text-white mb-2">{results.tmb}</p>
                <p className="text-sm" style={{ color: colors.primary }}>kcal/dia</p>
              </CardContent>
            </Card>
            
            <Card className="backdrop-blur-lg bg-white/10 border-white/20 shadow-2xl hover:scale-105 transition-transform duration-300">
              <CardContent className="p-6">
                <div className="flex items-center gap-3 mb-4">
                  <div className="p-3 rounded-xl backdrop-blur-sm" style={{ backgroundColor: `${colors.primary}30` }}>
                    <Target className="h-6 w-6" style={{ color: colors.primary }} />
                  </div>
                  <span className="text-lg font-medium" style={{ color: colors.primary }}>Meta Calórica</span>
                </div>
                <p className="text-4xl font-bold text-white mb-2">{results.calorias_diarias}</p>
                <p className="text-sm" style={{ color: colors.primary }}>kcal/dia</p>
              </CardContent>
            </Card>
            
            <Card className="backdrop-blur-lg bg-white/10 border-white/20 shadow-2xl hover:scale-105 transition-transform duration-300">
              <CardContent className="p-6">
                <div className="flex items-center gap-3 mb-4">
                  <div className="p-3 rounded-xl backdrop-blur-sm" style={{ backgroundColor: `${colors.primary}30` }}>
                    <TrendingDown className="h-6 w-6" style={{ color: colors.primary }} />
                  </div>
                  <span className="text-lg font-medium" style={{ color: colors.primary }}>Perda Semanal</span>
                </div>
                <p className="text-4xl font-bold text-white mb-2">{results.perda_semanal}kg</p>
                <p className="text-sm" style={{ color: colors.primary }}>{results.tempo_estimado} semanas</p>
              </CardContent>
            </Card>
          </div>

          {/* Perfil Genético */}
          <Card className="backdrop-blur-lg bg-white/10 border-white/20 shadow-2xl">
            <CardHeader>
              <CardTitle className="flex items-center gap-3 text-white text-2xl">
                <div className="p-3 rounded-xl" style={{ backgroundColor: colors.primary }}>
                  <Activity className="h-6 w-6" />
                </div>
                Perfil Genético Simulado
              </CardTitle>
            </CardHeader>
            <CardContent>
              <div className="grid grid-cols-1 md:grid-cols-3 gap-8">
                <div className="text-center">
                  <div className="p-6 border rounded-2xl backdrop-blur-sm" style={{ backgroundColor: `${colors.primary}20`, borderColor: `${colors.primary}30` }}>
                    <p className="text-sm mb-2" style={{ color: colors.primary }}>Tipo Dominante</p>
                    <Badge className="text-white text-lg px-4 py-2" style={{ backgroundColor: colors.primary }}>
                      {results.perfil_genetico.dominantType === 'power' ? 'Força/Potência' : 'Resistência'}
                    </Badge>
                  </div>
                </div>
                <div className="text-center">
                  <div className="p-6 border rounded-2xl backdrop-blur-sm" style={{ backgroundColor: `${colors.primary}20`, borderColor: `${colors.primary}30` }}>
                    <p className="text-sm mb-2" style={{ color: colors.primary }}>Score Potência</p>
                    <p className="text-4xl font-bold text-white">{results.perfil_genetico.powerScore}/5</p>
                  </div>
                </div>
                <div className="text-center">
                  <div className="p-6 border rounded-2xl backdrop-blur-sm" style={{ backgroundColor: `${colors.primary}20`, borderColor: `${colors.primary}30` }}>
                    <p className="text-sm mb-2" style={{ color: colors.primary }}>Score Resistência</p>
                    <p className="text-4xl font-bold text-white">{results.perfil_genetico.enduranceScore}/5</p>
                  </div>
                </div>
              </div>
            </CardContent>
          </Card>

          {/* Plano de Treino */}
          <Card className="backdrop-blur-lg bg-white/10 border-white/20 shadow-2xl">
            <CardHeader>
              <CardTitle className="flex items-center gap-3 text-white text-2xl">
                <div className="p-3 rounded-xl" style={{ backgroundColor: colors.primary }}>
                  <Activity className="h-6 w-6" />
                </div>
                Plano de Treino Personalizado
              </CardTitle>
            </CardHeader>
            <CardContent>
              <div className="grid grid-cols-1 lg:grid-cols-2 gap-8">
                <div className="space-y-6">
                  <h4 className="text-xl font-semibold text-white mb-4">Estrutura Semanal</h4>
                  <div className="space-y-4">
                    <div className="flex items-center gap-3 p-4 border rounded-xl backdrop-blur-sm" style={{ backgroundColor: `${colors.primary}20`, borderColor: `${colors.primary}30` }}>
                      <Calendar className="h-5 w-5" style={{ color: colors.primary }} />
                      <span style={{ color: colors.primary }}>Frequência: {results.plano_treino.frequencia_semanal}x por semana</span>
                    </div>
                    <div className="flex items-center gap-3 p-4 border rounded-xl backdrop-blur-sm" style={{ backgroundColor: `${colors.primary}20`, borderColor: `${colors.primary}30` }}>
                      <Clock className="h-5 w-5" style={{ color: colors.primary }} />
                      <span style={{ color: colors.primary }}>Duração: {results.plano_treino.duracao_sessao} minutos</span>
                    </div>
                    <div className="flex items-center gap-3 p-4 border rounded-xl backdrop-blur-sm" style={{ backgroundColor: `${colors.primary}20`, borderColor: `${colors.primary}30` }}>
                      <Target className="h-5 w-5" style={{ color: colors.primary }} />
                      <span style={{ color: colors.primary }}>Foco: {results.plano_treino.tipo_principal}</span>
                    </div>
                    <div className="flex items-center gap-3 p-4 border rounded-xl backdrop-blur-sm" style={{ backgroundColor: `${colors.primary}20`, borderColor: `${colors.primary}30` }}>
                      <Flame className="h-5 w-5" style={{ color: colors.primary }} />
                      <span style={{ color: colors.primary }}>Intensidade: {results.plano_treino.intensidade}</span>
                    </div>
                  </div>
                </div>
                <div className="space-y-6">
                  <h4 className="text-xl font-semibold text-white mb-4">Exercícios Principais</h4>
                  <div className="space-y-3">
                    {results.plano_treino.exercicios.map((exercicio: any, index: number) => (
                      <div key={index} className="p-4 bg-gradient-to-r from-gray-800/50 to-gray-700/50 border border-gray-600/30 rounded-xl backdrop-blur-sm hover:border-gray-500/50 transition-colors">
                        <div className="flex justify-between items-start mb-2">
                          <span className="font-semibold text-white text-lg">{exercicio.nome}</span>
                          <Badge className={`${
                            exercicio.dificuldade === 'Muito Baixa' ? 'bg-green-500' :
                            exercicio.dificuldade === 'Baixa' ? 'bg-yellow-500' :
                            exercicio.dificuldade === 'Moderada' ? 'bg-orange-500' : 'bg-red-500'
                          }`}>
                            {exercicio.dificuldade}
                          </Badge>
                        </div>
                        <div className="text-gray-300 text-sm">
                          <span className="font-medium">{exercicio.series}x{exercicio.repeticoes}</span>
                          {exercicio.descanso !== '-' && <span className="ml-2">• Descanso: {exercicio.descanso}</span>}
                        </div>
                      </div>
                    ))}
                  </div>
                </div>
              </div>
            </CardContent>
          </Card>

          {/* Plano Nutricional */}
          <Card className="backdrop-blur-lg bg-white/10 border-white/20 shadow-2xl">
            <CardHeader>
              <CardTitle className="flex items-center gap-3 text-white text-2xl">
                <div className="p-3 rounded-xl" style={{ backgroundColor: colors.primary }}>
                  <Heart className="h-6 w-6" />
                </div>
                Plano Nutricional Adaptativo
              </CardTitle>
            </CardHeader>
            <CardContent>
              <div className="grid grid-cols-1 lg:grid-cols-2 gap-8">
                <div className="space-y-6">
                  <h4 className="text-xl font-semibold text-white mb-4">Macronutrientes Diários</h4>
                  <div className="space-y-4">
                    <div className="p-4 border rounded-xl backdrop-blur-sm" style={{ backgroundColor: `${colors.primary}20`, borderColor: `${colors.primary}30` }}>
                      <div className="flex justify-between items-center">
                        <span className="font-medium" style={{ color: colors.primary }}>Proteínas:</span>
                        <span className="font-bold text-white text-xl">{results.plano_nutricional.macronutrientes.proteina}g</span>
                      </div>
                    </div>
                    <div className="p-4 border rounded-xl backdrop-blur-sm" style={{ backgroundColor: `${colors.primary}20`, borderColor: `${colors.primary}30` }}>
                      <div className="flex justify-between items-center">
                        <span className="font-medium" style={{ color: colors.primary }}>Carboidratos:</span>
                        <span className="font-bold text-white text-xl">{results.plano_nutricional.macronutrientes.carboidratos}g</span>
                      </div>
                    </div>
                    <div className="p-4 border rounded-xl backdrop-blur-sm" style={{ backgroundColor: `${colors.primary}20`, borderColor: `${colors.primary}30` }}>
                      <div className="flex justify-between items-center">
                        <span className="font-medium" style={{ color: colors.primary }}>Gorduras:</span>
                        <span className="font-bold text-white text-xl">{results.plano_nutricional.macronutrientes.gorduras}g</span>
                      </div>
                    </div>
                  </div>
                  
                  <div className="grid grid-cols-2 gap-4">
                    <div className="text-center p-4 border rounded-xl backdrop-blur-sm" style={{ backgroundColor: `${colors.primary}20`, borderColor: `${colors.primary}30` }}>
                      <p className="text-sm" style={{ color: colors.primary }}>Qualidade</p>
                      <p className="text-white font-bold">{results.plano_nutricional.qualidade_nutricional}</p>
                    </div>
                    <div className="text-center p-4 border rounded-xl backdrop-blur-sm" style={{ backgroundColor: `${colors.primary}20`, borderColor: `${colors.primary}30` }}>
                      <p className="text-sm" style={{ color: colors.primary }}>Flexibilidade</p>
                      <p className="text-white font-bold">{results.plano_nutricional.flexibilidade}</p>
                    </div>
                  </div>
                </div>
                
                <div className="space-y-6">
                  <h4 className="text-xl font-semibold text-white mb-4">Dicas Personalizadas</h4>
                  <div className="space-y-3">
                    {results.plano_nutricional.dicas_personalizadas.map((dica: string, index: number) => (
                      <div key={index} className="flex items-start gap-3 p-4 border rounded-xl backdrop-blur-sm" style={{ backgroundColor: `${colors.primary}20`, borderColor: `${colors.primary}30` }}>
                        <CheckCircle className="h-5 w-5 mt-0.5 flex-shrink-0" style={{ color: colors.primary }} />
                        <span style={{ color: colors.primary }}>{dica}</span>
                      </div>
                    ))}
                  </div>
                </div>
              </div>
            </CardContent>
          </Card>

          {/* Recomendações Personalizadas */}
          <Card className="backdrop-blur-lg bg-white/10 border-white/20 shadow-2xl">
            <CardHeader>
              <CardTitle className="flex items-center gap-3 text-white text-2xl">
                <div className="p-3 rounded-xl" style={{ backgroundColor: colors.primary }}>
                  <Rocket className="h-6 w-6" />
                </div>
                Recomendações Personalizadas
              </CardTitle>
            </CardHeader>
            <CardContent>
              <div className="grid grid-cols-1 md:grid-cols-2 gap-6">
                {results.recomendacoes_personalizadas.map((recomendacao, index) => (
                  <div key={index} className="group p-6 border rounded-2xl backdrop-blur-sm hover:scale-105 transition-all duration-300" style={{ backgroundColor: `${colors.primary}20`, borderColor: `${colors.primary}30` }}>
                    <div className="flex items-start gap-4">
                      <div className="p-2 rounded-lg group-hover:bg-opacity-50 transition-colors" style={{ backgroundColor: `${colors.primary}30` }}>
                        <CheckCircle className="h-5 w-5" style={{ color: colors.primary }} />
                      </div>
                      <span className="leading-relaxed" style={{ color: colors.primary }}>{recomendacao}</span>
                    </div>
                  </div>
                ))}
              </div>
            </CardContent>
          </Card>

          {/* Cronograma Adaptativo */}
          <Card className="backdrop-blur-lg bg-white/10 border-white/20 shadow-2xl">
            <CardHeader>
              <CardTitle className="flex items-center gap-3 text-white text-2xl">
                <div className="p-3 rounded-xl" style={{ backgroundColor: colors.primary }}>
                  <Calendar className="h-6 w-6" />
                </div>
                Cronograma Adaptativo
              </CardTitle>
            </CardHeader>
            <CardContent>
              <div className="space-y-4">
                <div className="p-6 border rounded-2xl backdrop-blur-sm" style={{ backgroundColor: `${colors.primary}20`, borderColor: `${colors.primary}30` }}>
                  <div className="flex justify-between items-center">
                    <span className="font-semibold text-lg" style={{ color: colors.primary }}>Semanas 1-2:</span>
                    <span style={{ color: colors.primary }}>{results.cronograma_adaptativo.semana_1_2}</span>
                  </div>
                </div>
                <div className="p-6 border rounded-2xl backdrop-blur-sm" style={{ backgroundColor: `${colors.primary}20`, borderColor: `${colors.primary}30` }}>
                  <div className="flex justify-between items-center">
                    <span className="font-semibold text-lg" style={{ color: colors.primary }}>Semanas 3-4:</span>
                    <span style={{ color: colors.primary }}>{results.cronograma_adaptativo.semana_3_4}</span>
                  </div>
                </div>
                <div className="p-6 border rounded-2xl backdrop-blur-sm" style={{ backgroundColor: `${colors.primary}20`, borderColor: `${colors.primary}30` }}>
                  <div className="flex justify-between items-center">
                    <span className="font-semibold text-lg" style={{ color: colors.primary }}>Semanas 5-8:</span>
                    <span style={{ color: colors.primary }}>{results.cronograma_adaptativo.semana_5_8}</span>
                  </div>
                </div>
              </div>
          </CardContent>
        </Card>

        {explicacao && (
          <Card>
            <CardHeader>
              <CardTitle>📖 Entenda seu Plano</CardTitle>
            </CardHeader>
            <CardContent>
              <p className="mb-4 text-gray-800 whitespace-pre-line">{explicacao.paragrafo}</p>
              <ul className="list-disc pl-5 space-y-2">
                {explicacao.bullets.map((item, i) => (
                  <li key={i} className="text-gray-700">{item}</li>
                ))}
              </ul>
            </CardContent>
          </Card>
        )}

        {/* Botões de Ação */}
        <div className="flex flex-wrap gap-6 justify-center pt-8">
            <Button
              onClick={() => window.print()}
              className="bg-gray-600 hover:bg-gray-700 text-white px-8 py-4 rounded-2xl text-lg font-semibold shadow-2xl hover:scale-105 transition-all duration-300"
              variant="default"
              size="default"
            >
              <BarChart3 className="mr-2 h-5 w-5" />
              Imprimir Plano
            </Button>
            <Button
              onClick={() => navigate('/progress')}
              className="text-white px-8 py-4 rounded-2xl text-lg font-semibold shadow-2xl hover:scale-105 transition-all duration-300"
              style={{ backgroundColor: colors.primary }}
              variant="default"
              size="default"
            >
              <TrendingUp className="mr-2 h-5 w-5" />
              Iniciar Acompanhamento
            </Button>
            <Button
              onClick={() => {
                setResults(null);
                setStep(1);
              }}
              className="bg-gray-600 hover:bg-gray-700 text-white px-8 py-4 rounded-2xl text-lg font-semibold shadow-2xl hover:scale-105 transition-all duration-300"
              variant="default"
              size="default"
            >
              <Sparkles className="mr-2 h-5 w-5" />
              Nova Análise
            </Button>
          </div>
        </div>
      </div>
    );
  }

  return (
    <div className="min-h-screen p-6 relative overflow-hidden" style={{ backgroundColor: colors.dark }}>
      {/* Elementos de fundo animados */}
      <div className="absolute inset-0 overflow-hidden">
        <div className="absolute top-20 right-20 w-72 h-72 rounded-full mix-blend-multiply filter blur-xl opacity-30 animate-blob" style={{ backgroundColor: colors.primary }}></div>
        <div className="absolute bottom-20 left-20 w-72 h-72 rounded-full mix-blend-multiply filter blur-xl opacity-30 animate-blob animation-delay-2000" style={{ backgroundColor: colors.primaryLight }}></div>
        <div className="absolute top-1/2 left-1/2 transform -translate-x-1/2 -translate-y-1/2 w-72 h-72 rounded-full mix-blend-multiply filter blur-xl opacity-30 animate-blob animation-delay-4000" style={{ backgroundColor: colors.primaryDark }}></div>
      </div>

      <div className="max-w-5xl mx-auto space-y-8 relative z-10">
        {/* Header com animação */}
        <div className={`text-center space-y-4 transition-all duration-700 ${animationStep ? 'translate-y-0 opacity-100' : 'translate-y-8 opacity-0'}`}>
          <div className="inline-flex items-center gap-3 text-white px-8 py-4 rounded-2xl shadow-2xl backdrop-blur-lg" style={{ backgroundColor: colors.primary }}>
            <Sparkles className="h-8 w-8" />
            <h1 className="text-4xl font-bold">Emagrecimento Inteligente</h1>
            <Sparkles className="h-8 w-8" />
          </div>
          <p className="text-xl text-gray-200">Análise avançada com algoritmos de machine learning</p>
        </div>

        {/* Progress Bar com design moderno */}
        <div className={`w-full max-w-3xl mx-auto transition-all duration-700 delay-300 ${animationStep ? 'translate-y-0 opacity-100' : 'translate-y-8 opacity-0'}`}>
          <div className="flex justify-between text-sm text-gray-200 mb-4">
            <span className="font-medium">Passo {step} de {totalSteps}</span>
            <span className="font-medium">{Math.round(progress)}% completo</span>
          </div>
          <div className="relative">
            <Progress 
              value={progress} 
              className="h-3 bg-white/20 backdrop-blur-sm border border-white/30 rounded-full overflow-hidden"
            />
            <div className="absolute inset-0 rounded-full opacity-80" 
                 style={{width: `${progress}%`, backgroundColor: colors.primary}}></div>
          </div>
          
          {/* Step indicators */}
          <div className="flex justify-between mt-4">
            {Array.from({length: totalSteps}, (_, i) => (
              <div key={i} className={`w-8 h-8 rounded-full flex items-center justify-center text-sm font-bold transition-all duration-300 ${
                i + 1 <= step 
                  ? 'text-white shadow-lg' 
                  : 'text-gray-300 border border-white/30'
              }`} style={{ backgroundColor: i + 1 <= step ? colors.primary : 'transparent' }}>
                {i + 1 <= step ? <CheckCircle className="h-4 w-4" /> : i + 1}
              </div>
            ))}
          </div>
        </div>

        {/* Step Content */}
        <div className="flex justify-center">
          {renderStep()}
        </div>

        {/* Navigation Buttons com design moderno e melhor organização */}
        <div className={`flex justify-center items-center gap-8 mt-12 transition-all duration-700 delay-500 ${animationStep ? 'translate-y-0 opacity-100' : 'translate-y-8 opacity-0'}`}>
          {step > 1 && (
            <Button
              onClick={handlePrevious}
              className="bg-white/20 hover:bg-white/30 text-white border border-white/30 px-8 py-4 rounded-2xl text-lg font-semibold backdrop-blur-sm hover:scale-105 transition-all duration-300"
              variant="default"
              size="default"
            >
              ← Anterior
            </Button>
          )}
          <Button
            onClick={handleNext}
            className="text-white px-12 py-6 rounded-2xl text-xl font-semibold shadow-2xl hover:scale-105 transition-all duration-300 min-w-[180px]"
            style={{ backgroundColor: colors.primary }}
            variant="default"
            size="default"
          >
            {step === totalSteps ? (
              <>
                <Rocket className="mr-3 h-6 w-6" />
                Calcular Plano
              </>
            ) : (
              <>
                Próximo →
              </>
            )}
          </Button>
        </div>

        {/* Mostrar erros de validação se houver */}
        {Object.keys(validationErrors).length > 0 && (
          <div className="fixed bottom-4 right-4 max-w-md">
            <Alert className="bg-red-500/20 border-red-500/30 backdrop-blur-sm">
              <AlertTriangle className="h-4 w-4 text-red-400" />
              <AlertDescription className="text-red-300">
                Por favor, corrija os campos obrigatórios destacados em vermelho.
              </AlertDescription>
            </Alert>
          </div>
        )}
      </div>

    </div>
  );
};

export default EmagrecimentoAvancado;
<|MERGE_RESOLUTION|>--- conflicted
+++ resolved
@@ -463,9 +463,6 @@
     await new Promise(resolve => setTimeout(resolve, 3000));
 
     const calculatedResults = calculateAdvancedMetrics(userData as UserData);
-<<<<<<< HEAD
-    const contexto = gerarContextoExplicacao(calculatedResults, userData as UserData);
-=======
     setResults(calculatedResults);
     const contexto = gerarContextoExplicacao(calculatedResults, userData as UserData);
     const explicacaoGerada = await gerarExplicacaoFinal(contexto);
@@ -480,7 +477,6 @@
     });
 
     setIsCalculating(false);
->>>>>>> ae7765da
   };
   
 
