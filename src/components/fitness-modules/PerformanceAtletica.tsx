import React, { useState, useEffect } from 'react';
import { useNavigate } from 'react-router-dom';
import { Card, CardContent, CardDescription, CardHeader, CardTitle } from '../ui/card';
import { Button } from '../ui/button';
import { Input } from '../ui/input';
import { Label } from '../ui/label';
import { Select, SelectContent, SelectItem, SelectTrigger, SelectValue } from '../ui/select';
import { Textarea } from '../ui/textarea';
import { Progress } from '../ui/progress';
import { Badge } from '../ui/badge';
import { Alert, AlertDescription } from '../ui/alert';
import { 
  Trophy, 
  Calendar,
  Scale,
  TrendingUp,
  CheckCircle,
  AlertTriangle,
  Info,
  BarChart3,
  Sparkles,
  Award,
  Rocket,
  X
} from 'lucide-react';

// Importar algoritmos avançados
import {
  GeneticFitnessProfile,
  HypertrophyAlgorithm,
  AdaptiveNutritionAlgorithm
} from '../../lib/fitness/advanced_fitness_algorithms.js';

interface UserData {
  // Dados básicos (obrigatórios)
  nome: string;
  idade: number;
  sexo: 'masculino' | 'feminino';
  altura: number;
  peso_atual: number;
  
  // Modalidade esportiva (obrigatórios)
  modalidade_principal: string;
  nivel_competitivo: 'recreativo' | 'amador' | 'semi_profissional' | 'profissional';
  anos_experiencia: number;
  confianca_performance: number; // 1-10
  
  // Dados de treino (obrigatórios)
  dias_treino_semana: number;
  tempo_disponivel_sessao: number;
  
  // Dados opcionais
  posicao_funcao?: string;
  objetivo_especifico?: 'velocidade' | 'resistencia' | 'forca' | 'agilidade' | 'coordenacao';
  lesoes_limitacoes?: string;
  suplementacao_atual?: string;
  
  // Dados de performance atual (opcionais)
  vo2_max?: number;
  frequencia_cardiaca_repouso?: number;
  tempo_corrida_5km?: number;
  salto_vertical?: number;
  teste_agilidade?: number;
}

interface PerformanceResults {
  // Métricas calculadas
  imc: number;
  classificacao_imc: string;
  tmb: number;
  gasto_energetico: number;
  calorias_performance: number;
  
  // Análise de performance
  perfil_atletico: any;
  potencial_performance: number;
  areas_melhoria: string[];
  pontos_fortes: string[];
  
  // Planos personalizados
  plano_treino_especifico: any;
  plano_nutricional_performance: any;
  cronograma_periodizacao: any;
  suplementacao_recomendada: string[];
  
  // Predições
  melhoria_performance_3_meses: any;
  metas_especificas: any;
  fatores_limitantes: string[];
  recomendacoes_otimizacao: string[];
  
  // Elementos únicos
  score_motivacional: number;
  badges_conquistadas: string[];
  nivel_usuario: string;
  pontos_experiencia: number;
}

interface ValidationErrors {
  [key: string]: string;
}

const PerformanceAtletica: React.FC = () => {
  const navigate = useNavigate();
  const [step, setStep] = useState(1);
  const [userData, setUserData] = useState<Partial<UserData>>({});
  const [results, setResults] = useState<PerformanceResults | null>(null);
  const [isCalculating, setIsCalculating] = useState(false);
  const [animationStep, setAnimationStep] = useState(0);
  const [validationErrors, setValidationErrors] = useState<ValidationErrors>({});

  const totalSteps = 4;
  const progress = (step / totalSteps) * 100;

  // Cores da paleta específica
  const colors = {
    primary: '#1ab894',    // Verde principal
    dark: '#111828',       // Azul escuro
    white: '#ffffff',      // Branco
    primaryLight: '#22d3aa', // Verde mais claro
    primaryDark: '#0f9d7a',  // Verde mais escuro
  };

  // Animação de entrada
  useEffect(() => {
    const timer = setTimeout(() => setAnimationStep(1), 100);
    return () => clearTimeout(timer);
  }, []);

  // Validação de campos obrigatórios
  const validateStep = (stepNumber: number): boolean => {
    const errors: ValidationErrors = {};
    
    switch (stepNumber) {
      case 1:
        if (!userData.nome?.trim()) errors.nome = 'Nome é obrigatório';
        if (!userData.idade || userData.idade < 16 || userData.idade > 100) errors.idade = 'Idade deve estar entre 16 e 100 anos';
        if (!userData.sexo) errors.sexo = 'Sexo é obrigatório';
        if (!userData.altura || userData.altura < 100 || userData.altura > 250) errors.altura = 'Altura deve estar entre 100 e 250 cm';
        if (!userData.peso_atual || userData.peso_atual < 30 || userData.peso_atual > 300) errors.peso_atual = 'Peso atual deve estar entre 30 e 300 kg';
        break;
        
      case 2:
        if (!userData.modalidade_principal?.trim()) errors.modalidade_principal = 'Modalidade é obrigatória';
        if (!userData.nivel_competitivo) errors.nivel_competitivo = 'Nível competitivo é obrigatório';
        if (!userData.anos_experiencia || userData.anos_experiencia < 0 || userData.anos_experiencia > 50) {
          errors.anos_experiencia = 'Anos de experiência deve estar entre 0 e 50';
        }
        if (!userData.confianca_performance || userData.confianca_performance < 1 || userData.confianca_performance > 10) {
          errors.confianca_performance = 'Confiança deve estar entre 1 e 10';
        }
        break;
        
      case 3:
        if (!userData.dias_treino_semana || userData.dias_treino_semana < 2 || userData.dias_treino_semana > 7) {
          errors.dias_treino_semana = 'Dias de treino deve estar entre 2 e 7';
        }
        if (!userData.tempo_disponivel_sessao || userData.tempo_disponivel_sessao < 30 || userData.tempo_disponivel_sessao > 300) {
          errors.tempo_disponivel_sessao = 'Tempo por sessão deve estar entre 30 e 300 minutos';
        }
        break;
    }
    
    setValidationErrors(errors);
    return Object.keys(errors).length === 0;
  };

  const calculatePerformanceMetrics = (data: UserData): PerformanceResults => {
    // 1. Métricas básicas
    const altura_m = data.altura / 100;
    const imc = data.peso_atual / (altura_m * altura_m);
    
    let classificacao_imc = '';
    if (imc < 18.5) classificacao_imc = 'Abaixo do peso - Pode afetar performance';
    else if (imc < 25) classificacao_imc = 'Peso normal - Ideal para performance';
    else if (imc < 30) classificacao_imc = 'Sobrepeso - Pode limitar performance';
    else classificacao_imc = 'Obesidade - Limitação significativa';

    // 2. TMB
    let tmb: number;
    if (data.sexo === 'masculino') {
      tmb = (10 * data.peso_atual) + (6.25 * data.altura) - (5 * data.idade) + 5;
    } else {
      tmb = (10 * data.peso_atual) + (6.25 * data.altura) - (5 * data.idade) - 161;
    }

    // 3. Gasto energético para atletas
    const fator_atividade = {
      2: 1.6, 3: 1.7, 4: 1.8, 5: 1.9, 6: 2.0, 7: 2.2
    };
    const fator = fator_atividade[data.dias_treino_semana as keyof typeof fator_atividade] || 1.8;
    const gasto_energetico = tmb * fator;

    // 4. Perfil atlético
    const geneticProfile = new GeneticFitnessProfile({
      age: data.idade,
      sex: data.sexo,
      height: data.altura,
      weight: data.peso_atual,
      activityLevel: 'atleta'
    });

    // 5. Potencial de performance
    let potencial = 0.5;
    
    if (data.idade < 25) potencial += 0.2;
    else if (data.idade > 35) potencial -= 0.1;
    
    if (data.nivel_competitivo === 'profissional') potencial += 0.2;
    else if (data.nivel_competitivo === 'semi_profissional') potencial += 0.1;
    
    if (data.anos_experiencia > 5) potencial += 0.1;
    if (data.confianca_performance >= 8) potencial += 0.1;
    if (geneticProfile.geneticProfile.enduranceScore >= 4) potencial += 0.1;
    
    potencial = Math.min(potencial, 1.0);

    // 6. Áreas de melhoria e pontos fortes
    const areas_melhoria: string[] = [];
    const pontos_fortes: string[] = [];
    
    if (imc > 25) areas_melhoria.push('Composição corporal');
    if (data.confianca_performance < 7) areas_melhoria.push('Confiança mental');
    if (data.anos_experiencia < 2) areas_melhoria.push('Experiência técnica');
    
    if (data.nivel_competitivo === 'profissional') pontos_fortes.push('Alto nível competitivo');
    if (data.confianca_performance >= 8) pontos_fortes.push('Confiança elevada');
    if (geneticProfile.geneticProfile.enduranceScore >= 4) pontos_fortes.push('Boa capacidade aeróbica');

    // 7. Elementos únicos
    const score_motivacional = calculateMotivationalScore(data, potencial);
    const badges_conquistadas = generateBadges(data, potencial, imc);
    const nivel_usuario = calculateUserLevel(data, score_motivacional);
    const pontos_experiencia = calculateExperiencePoints(data, potencial);

    // 8. Planos detalhados
    const plano_treino = generatePerformanceTrainingPlan(data);
    const plano_nutricional = generatePerformanceNutrition(data, gasto_energetico);
    const cronograma = generatePeriodizationSchedule(data);
    const suplementacao = generatePerformanceSupplements(data);
    const melhoria_3_meses = calculatePerformanceImprovement(data);
    const metas = generateSpecificGoals(data);

    // 9. Fatores limitantes e recomendações
    const fatores_limitantes: string[] = [];
    const recomendacoes: string[] = [];
    
    if (data.idade > 35) fatores_limitantes.push('Idade - recuperação mais lenta');
    if (imc > 25) fatores_limitantes.push('Excesso de peso corporal');
    if (data.dias_treino_semana < 4) fatores_limitantes.push('Volume de treino insuficiente');
    
    if (geneticProfile.geneticProfile.dominantType === 'endurance') {
      recomendacoes.push('Foque em esportes de resistência');
      recomendacoes.push('Desenvolva capacidade aeróbica máxima');
    } else {
      recomendacoes.push('Priorize treinos de força e potência');
      recomendacoes.push('Trabalhe explosão e velocidade');
    }

    return {
      imc: Math.round(imc * 10) / 10,
      classificacao_imc,
      tmb: Math.round(tmb),
      gasto_energetico: Math.round(gasto_energetico),
      calorias_performance: Math.round(gasto_energetico + 200), // Leve superávit para performance
      perfil_atletico: geneticProfile.geneticProfile,
      potencial_performance: Math.round(potencial * 100) / 100,
      areas_melhoria,
      pontos_fortes,
      plano_treino_especifico: plano_treino,
      plano_nutricional_performance: plano_nutricional,
      cronograma_periodizacao: cronograma,
      suplementacao_recomendada: suplementacao,
      melhoria_performance_3_meses: melhoria_3_meses,
      metas_especificas: metas,
      fatores_limitantes,
      recomendacoes_otimizacao: recomendacoes,
      score_motivacional,
      badges_conquistadas,
      nivel_usuario,
      pontos_experiencia
    };
  };

  // Funções auxiliares para elementos únicos
  const calculateMotivationalScore = (data: UserData, potencial: number): number => {
    let score = 50;
    score += data.confianca_performance * 5;
    score += potencial * 30;
    if (data.nivel_competitivo === 'profissional') score += 20;
    if (data.anos_experiencia >= 5) score += 10;
    return Math.min(100, Math.round(score));
  };

  const generateBadges = (data: UserData, potencial: number, imc: number): string[] => {
    const badges: string[] = [];
    if (potencial > 0.8) badges.push('🏆 Alto Potencial');
    if (data.confianca_performance >= 8) badges.push('💪 Confiante');
    if (data.nivel_competitivo === 'profissional') badges.push('⭐ Profissional');
    if (data.anos_experiencia >= 10) badges.push('🔥 Veterano');
    if (data.dias_treino_semana >= 6) badges.push('🚀 Dedicado');
    badges.push('⚡ Atleta');
    return badges;
  };

  const calculateUserLevel = (data: UserData, score: number): string => {
    if (score >= 90) return 'Elite Athlete';
    if (score >= 75) return 'Avançado';
    if (score >= 60) return 'Intermediário';
    if (score >= 45) return 'Iniciante Plus';
    return 'Iniciante';
  };

  const calculateExperiencePoints = (data: UserData, potencial: number): number => {
    let pontos = 100;
    pontos += data.confianca_performance * 10;
    pontos += potencial * 50;
    pontos += data.anos_experiencia * 5;
    if (data.nivel_competitivo === 'profissional') pontos += 150;
    return Math.round(pontos);
  };

  const generatePerformanceTrainingPlan = (data: UserData) => {
    return {
      tipo_periodizacao: data.nivel_competitivo === 'profissional' ? 'Periodização Complexa' : 'Periodização Linear',
      frequencia: data.dias_treino_semana,
      duracao_sessao: data.tempo_disponivel_sessao,
      fases_treino: [
        { nome: 'Base Aeróbica', duracao: '4-6 semanas', intensidade: '60-70% FCmax' },
        { nome: 'Desenvolvimento', duracao: '6-8 semanas', intensidade: '70-85% FCmax' },
        { nome: 'Pico', duracao: '2-3 semanas', intensidade: '85-95% FCmax' },
        { nome: 'Recuperação', duracao: '1-2 semanas', intensidade: '50-60% FCmax' }
      ],
      exercicios_especificos: [
        'Treinos específicos da modalidade',
        'Trabalho de força funcional',
        'Treino de velocidade/agilidade',
        'Recuperação ativa'
      ]
    };
  };

  const generatePerformanceNutrition = (data: UserData, calorias: number) => {
    const proteina_g = Math.round((calorias * 0.20) / 4); // 20% proteína para atletas
    const carbo_g = Math.round((calorias * 0.55) / 4);    // 55% carboidratos
    const gordura_g = Math.round((calorias * 0.25) / 9);  // 25% gorduras

    return {
      calorias_diarias: calorias,
      macronutrientes: {
        proteina: proteina_g,
        carboidratos: carbo_g,
        gorduras: gordura_g
      },
      hidratacao: '40-50ml por kg de peso corporal',
      timing_nutricional: {
        pre_treino: 'Carboidratos 1-2h antes',
        durante_treino: 'Hidratação + eletrólitos',
        pos_treino: 'Proteína + carboidratos em 30min'
      }
    };
  };

  const generatePeriodizationSchedule = (data: UserData) => {
    return {
      macrociclo: '12 meses',
      mesociclos: [
        { nome: 'Preparação Geral', duracao: '8-12 semanas' },
        { nome: 'Preparação Específica', duracao: '6-8 semanas' },
        { nome: 'Competitivo', duracao: '4-6 semanas' },
        { nome: 'Transição', duracao: '2-4 semanas' }
      ],
      avaliacao_frequencia: 'A cada 4 semanas'
    };
  };

  const generatePerformanceSupplements = (data: UserData) => {
    const suplementos = ['Whey Protein', 'Creatina', 'Multivitamínico', 'Eletrólitos'];
    
    if (data.nivel_competitivo === 'profissional') {
      suplementos.push('Beta-alanina', 'Citrulina', 'Cafeína');
    }
    
    if (data.modalidade_principal.toLowerCase().includes('resistencia') || 
        data.modalidade_principal.toLowerCase().includes('corrida')) {
      suplementos.push('Carboidrato em gel', 'BCAA');
    }
    
    return suplementos;
  };

  const calculatePerformanceImprovement = (data: UserData) => {
    return {
      vo2_max: '+5-15%',
      forca: '+10-25%',
      velocidade: '+3-8%',
      resistencia: '+8-20%',
      agilidade: '+5-12%'
    };
  };

  const generateSpecificGoals = (data: UserData) => {
    return {
      curto_prazo: [
        'Melhorar técnica específica',
        'Aumentar volume de treino',
        'Otimizar recuperação'
      ],
      medio_prazo: [
        'Atingir pico de forma',
        'Competir em nível superior',
        'Reduzir tempo de prova/melhorar marca'
      ],
      longo_prazo: [
        'Manter performance consistente',
        'Prevenir lesões',
        'Longevidade esportiva'
      ]
    };
  };

  const handleNext = () => {
    if (step < totalSteps) {
      if (validateStep(step)) {
        setStep(step + 1);
        setValidationErrors({});
      }
    } else {
      if (validateStep(step)) {
        handleCalculate();
      }
    }
  };

  const handlePrevious = () => {
    if (step > 1) {
      setStep(step - 1);
      setValidationErrors({});
    }
  };

  const handleCalculate = async () => {
    setIsCalculating(true);
    await new Promise(resolve => setTimeout(resolve, 3000));
    const calculatedResults = calculatePerformanceMetrics(userData as UserData);
    setResults(calculatedResults);
    setIsCalculating(false);
  };

  const renderValidationError = (field: string) => {
    if (validationErrors[field]) {
      return (
        <div className="flex items-center gap-2 mt-1 text-red-400 text-sm">
          <X className="h-4 w-4" />
          {validationErrors[field]}
        </div>
      );
    }
    return null;
  };

  const renderStep = () => {
    switch (step) {
      case 1:
        return (
          <Card className={`w-full max-w-7xl backdrop-blur-lg bg-white/95 border-0 shadow-2xl transition-all duration-700 ${animationStep ? 'translate-y-0 opacity-100' : 'translate-y-8 opacity-0'}`}>
            <CardHeader style={{ backgroundColor: colors.primary }} className="text-white rounded-t-lg">
              <CardTitle className="flex items-center gap-3 text-2xl">
                <div className="p-2 bg-white/20 rounded-lg">
                  <Scale className="h-6 w-6" />
                </div>
                Dados Pessoais
              </CardTitle>
              <CardDescription className="text-white/90">
                Informações básicas para análise de performance atlética
              </CardDescription>
            </CardHeader>
            <CardContent className="space-y-12 p-16">
              <div className="grid grid-cols-1 md:grid-cols-2 lg:grid-cols-3 gap-12">
                <div className="space-y-3">
                  <Label htmlFor="nome" className="text-gray-700 font-medium">Nome *</Label>
                  <Input
                    id="nome"
                    value={userData.nome || ''}
                    onChange={(e) => setUserData({...userData, nome: e.target.value})}
                    placeholder="Seu nome"
                    className={`border-2 transition-colors rounded-xl h-14 ${
                      validationErrors.nome ? 'border-red-400 focus:border-red-500' : 'border-gray-200 focus:border-primary'
                    }`}
                    style={{ '--tw-ring-color': colors.primary } as React.CSSProperties}
                  />
                  {renderValidationError('nome')}
                </div>
                <div className="space-y-3">
                  <Label htmlFor="idade" className="text-gray-700 font-medium">Idade *</Label>
                  <Input
                    id="idade"
                    type="number"
                    value={userData.idade || ''}
                    onChange={(e) => setUserData({...userData, idade: parseInt(e.target.value)})}
                    placeholder="Anos"
                    className={`border-2 transition-colors rounded-xl h-14 ${
                      validationErrors.idade ? 'border-red-400 focus:border-red-500' : 'border-gray-200 focus:border-primary'
                    }`}
                    style={{ '--tw-ring-color': colors.primary } as React.CSSProperties}
                  />
                  {renderValidationError('idade')}
                </div>
                <div className="space-y-3">
                  <Label htmlFor="sexo" className="text-gray-700 font-medium text-sm">Sexo *</Label>
                  <Select onValueChange={(value) => setUserData({...userData, sexo: value as 'masculino' | 'feminino'})}>
                    <SelectTrigger className={`border-2 transition-colors rounded-xl h-14 bg-white text-gray-900 font-medium shadow-sm ${
                      validationErrors.sexo ? 'border-red-400 focus:border-red-500' : 'border-gray-300 focus:border-primary hover:border-gray-400'
                    }`}>
                      <SelectValue placeholder="Selecione seu sexo" className="text-gray-900 font-medium" />
                    </SelectTrigger>
                    <SelectContent className="bg-white border-2 border-gray-200 rounded-xl shadow-xl z-50">
                      <SelectItem value="masculino" className="hover:bg-blue-50 text-gray-900 font-medium text-base py-4 cursor-pointer">
                        👨 Masculino
                      </SelectItem>
                      <SelectItem value="feminino" className="hover:bg-pink-50 text-gray-900 font-medium text-base py-4 cursor-pointer">
                        👩 Feminino
                      </SelectItem>
                    </SelectContent>
                  </Select>
                  {renderValidationError('sexo')}
                </div>
                <div className="space-y-3">
                  <Label htmlFor="altura" className="text-gray-700 font-medium">Altura (cm) *</Label>
                  <Input
                    id="altura"
                    type="number"
                    value={userData.altura || ''}
                    onChange={(e) => setUserData({...userData, altura: parseInt(e.target.value)})}
                    placeholder="175"
                    className={`border-2 transition-colors rounded-xl h-14 ${
                      validationErrors.altura ? 'border-red-400 focus:border-red-500' : 'border-gray-200 focus:border-primary'
                    }`}
                    style={{ '--tw-ring-color': colors.primary } as React.CSSProperties}
                  />
                  {renderValidationError('altura')}
                </div>
                <div className="space-y-3 md:col-span-2">
                  <Label htmlFor="peso_atual" className="text-gray-700 font-medium">Peso Atual (kg) *</Label>
                  <Input
                    id="peso_atual"
                    type="number"
                    step="0.1"
                    value={userData.peso_atual || ''}
                    onChange={(e) => setUserData({...userData, peso_atual: parseFloat(e.target.value)})}
                    placeholder="70.5"
                    className={`border-2 transition-colors rounded-xl h-14 ${
                      validationErrors.peso_atual ? 'border-red-400 focus:border-red-500' : 'border-gray-200 focus:border-primary'
                    }`}
                    style={{ '--tw-ring-color': colors.primary } as React.CSSProperties}
                  />
                  {renderValidationError('peso_atual')}
                </div>
              </div>
            </CardContent>
          </Card>
        );

      case 2:
        return (
          <Card className={`w-full max-w-7xl backdrop-blur-lg bg-white/95 border-0 shadow-2xl transition-all duration-700 ${animationStep ? 'translate-y-0 opacity-100' : 'translate-y-8 opacity-0'}`}>
            <CardHeader style={{ backgroundColor: colors.primary }} className="text-white rounded-t-lg">
              <CardTitle className="flex items-center gap-3 text-2xl">
                <div className="p-2 bg-white/20 rounded-lg">
                  <Trophy className="h-6 w-6" />
                </div>
                Modalidade Esportiva
              </CardTitle>
              <CardDescription className="text-white/90">
                Informações sobre sua modalidade e nível competitivo
              </CardDescription>
            </CardHeader>
            <CardContent className="space-y-12 p-16">
              <div className="space-y-3">
                <Label htmlFor="modalidade" className="text-gray-700 font-medium">Modalidade Principal *</Label>
                <Input
                  id="modalidade"
                  value={userData.modalidade_principal || ''}
                  onChange={(e) => setUserData({...userData, modalidade_principal: e.target.value})}
                  placeholder="Ex: Futebol, Corrida, Natação, Tênis..."
                  className={`border-2 transition-colors rounded-xl h-14 ${
                    validationErrors.modalidade_principal ? 'border-red-400 focus:border-red-500' : 'border-gray-200 focus:border-primary'
                  }`}
                  style={{ '--tw-ring-color': colors.primary } as React.CSSProperties}
                />
                {renderValidationError('modalidade_principal')}
              </div>
              
              <div className="space-y-3">
                <Label htmlFor="nivel_competitivo" className="text-gray-700 font-medium">Nível Competitivo *</Label>
                <Select onValueChange={(value) => setUserData({...userData, nivel_competitivo: value as any})}>
                  <SelectTrigger className={`border-2 transition-colors rounded-xl h-14 ${
                    validationErrors.nivel_competitivo ? 'border-red-400 focus:border-red-500' : 'border-gray-200 focus:border-primary'
                  }`}>
                    <SelectValue placeholder="Selecione seu nível" />
                  </SelectTrigger>
                  <SelectContent>
                    <SelectItem value="recreativo">Recreativo</SelectItem>
                    <SelectItem value="amador">Amador</SelectItem>
                    <SelectItem value="semi_profissional">Semi-profissional</SelectItem>
                    <SelectItem value="profissional">Profissional</SelectItem>
                  </SelectContent>
                </Select>
                {renderValidationError('nivel_competitivo')}
              </div>

              <div className="grid grid-cols-1 md:grid-cols-2 lg:grid-cols-3 gap-12">
                <div className="space-y-3">
                  <Label htmlFor="anos_experiencia" className="text-gray-700 font-medium">Anos de Experiência *</Label>
                  <Input
                    id="anos_experiencia"
                    type="number"
                    step="0.5"
                    value={userData.anos_experiencia || ''}
                    onChange={(e) => setUserData({...userData, anos_experiencia: parseFloat(e.target.value)})}
                    placeholder="2.5"
                    className={`border-2 transition-colors rounded-xl h-14 ${
                      validationErrors.anos_experiencia ? 'border-red-400 focus:border-red-500' : 'border-gray-200 focus:border-primary'
                    }`}
                    style={{ '--tw-ring-color': colors.primary } as React.CSSProperties}
                  />
                  {renderValidationError('anos_experiencia')}
                </div>
                <div className="space-y-3">
                  <Label htmlFor="confianca" className="text-gray-700 font-medium">Confiança na Performance (1-10) *</Label>
                  <Input
                    id="confianca"
                    type="number"
                    min="1"
                    max="10"
                    value={userData.confianca_performance || ''}
                    onChange={(e) => setUserData({...userData, confianca_performance: parseInt(e.target.value)})}
                    placeholder="7"
                    className={`border-2 transition-colors rounded-xl h-14 ${
                      validationErrors.confianca_performance ? 'border-red-400 focus:border-red-500' : 'border-gray-200 focus:border-primary'
                    }`}
                    style={{ '--tw-ring-color': colors.primary } as React.CSSProperties}
                  />
                  {renderValidationError('confianca_performance')}
                </div>
              </div>

              <div className="p-4 rounded-xl border" style={{ backgroundColor: `${colors.primary}10`, borderColor: `${colors.primary}40` }}>
                <p className="text-sm" style={{ color: colors.primaryDark }}>
                  <Sparkles className="inline h-4 w-4 mr-1" />
                  1 = Muito inseguro, 10 = Extremamente confiante na sua performance
                </p>
              </div>

              <div className="space-y-3">
                <Label htmlFor="posicao" className="text-gray-700 font-medium">Posição/Função (Opcional)</Label>
                <Input
                  id="posicao"
                  value={userData.posicao_funcao || ''}
                  onChange={(e) => setUserData({...userData, posicao_funcao: e.target.value})}
                  placeholder="Ex: Atacante, Meio-campista, Velocista..."
                  className="border-2 border-gray-200 focus:border-primary transition-colors rounded-xl h-14"
                  style={{ '--tw-ring-color': colors.primary } as React.CSSProperties}
                />
              </div>
            </CardContent>
          </Card>
        );

      case 3:
        return (
          <Card className={`w-full max-w-7xl backdrop-blur-lg bg-white/95 border-0 shadow-2xl transition-all duration-700 ${animationStep ? 'translate-y-0 opacity-100' : 'translate-y-8 opacity-0'}`}>
            <CardHeader style={{ backgroundColor: colors.primary }} className="text-white rounded-t-lg">
              <CardTitle className="flex items-center gap-3 text-2xl">
                <div className="p-2 bg-white/20 rounded-lg">
                  <Calendar className="h-6 w-6" />
                </div>
                Planejamento de Treino
              </CardTitle>
              <CardDescription className="text-white/90">
                Configure sua rotina de treinos para performance
              </CardDescription>
            </CardHeader>
            <CardContent className="space-y-12 p-16">
              <div className="grid grid-cols-1 md:grid-cols-2 lg:grid-cols-3 gap-12">
                <div className="space-y-3">
                  <Label htmlFor="dias_treino" className="text-gray-700 font-medium">Dias de Treino por Semana *</Label>
                  <Select onValueChange={(value) => setUserData({...userData, dias_treino_semana: parseInt(value)})}>
                    <SelectTrigger className={`border-2 transition-colors rounded-xl h-14 ${
                      validationErrors.dias_treino_semana ? 'border-red-400 focus:border-red-500' : 'border-gray-200 focus:border-primary'
                    }`}>
                      <SelectValue placeholder="Selecione" />
                    </SelectTrigger>
                    <SelectContent>
                      <SelectItem value="2">2 dias</SelectItem>
                      <SelectItem value="3">3 dias</SelectItem>
                      <SelectItem value="4">4 dias</SelectItem>
                      <SelectItem value="5">5 dias</SelectItem>
                      <SelectItem value="6">6 dias</SelectItem>
                      <SelectItem value="7">7 dias</SelectItem>
                    </SelectContent>
                  </Select>
                  {renderValidationError('dias_treino_semana')}
                </div>
                <div className="space-y-3">
                  <Label htmlFor="tempo_sessao" className="text-gray-700 font-medium">Tempo por Sessão (minutos) *</Label>
                  <Select onValueChange={(value) => setUserData({...userData, tempo_disponivel_sessao: parseInt(value)})}>
                    <SelectTrigger className={`border-2 transition-colors rounded-xl h-14 ${
                      validationErrors.tempo_disponivel_sessao ? 'border-red-400 focus:border-red-500' : 'border-gray-200 focus:border-primary'
                    }`}>
                      <SelectValue placeholder="Selecione" />
                    </SelectTrigger>
                    <SelectContent>
                      <SelectItem value="30">30 minutos</SelectItem>
                      <SelectItem value="45">45 minutos</SelectItem>
                      <SelectItem value="60">60 minutos</SelectItem>
                      <SelectItem value="90">90 minutos</SelectItem>
                      <SelectItem value="120">120 minutos</SelectItem>
                      <SelectItem value="180">180 minutos</SelectItem>
                      <SelectItem value="240">240 minutos</SelectItem>
                    </SelectContent>
                  </Select>
                  {renderValidationError('tempo_disponivel_sessao')}
                </div>
              </div>

              <div className="space-y-3">
                <Label htmlFor="objetivo_especifico" className="text-gray-700 font-medium">Objetivo Específico (Opcional)</Label>
                <Select onValueChange={(value) => setUserData({...userData, objetivo_especifico: value as any})}>
                  <SelectTrigger className="border-2 border-gray-200 focus:border-primary transition-colors rounded-xl h-14">
                    <SelectValue placeholder="Selecione o foco principal" />
                  </SelectTrigger>
                  <SelectContent>
                    <SelectItem value="velocidade">Velocidade</SelectItem>
                    <SelectItem value="resistencia">Resistência</SelectItem>
                    <SelectItem value="forca">Força</SelectItem>
                    <SelectItem value="agilidade">Agilidade</SelectItem>
                    <SelectItem value="coordenacao">Coordenação</SelectItem>
                  </SelectContent>
                </Select>
              </div>

              <div className="p-4 rounded-xl border" style={{ backgroundColor: `${colors.primary}10`, borderColor: `${colors.primary}40` }}>
                <p className="text-sm" style={{ color: colors.primaryDark }}>
                  <Trophy className="inline h-4 w-4 mr-1" />
                  Para atletas profissionais, recomendamos 6-7 dias de treino com sessões de 2-4 horas
                </p>
              </div>
            </CardContent>
          </Card>
        );

      case 4:
        return (
          <Card className={`w-full max-w-7xl backdrop-blur-lg bg-white/95 border-0 shadow-2xl transition-all duration-700 ${animationStep ? 'translate-y-0 opacity-100' : 'translate-y-8 opacity-0'}`}>
            <CardHeader style={{ backgroundColor: colors.primary }} className="text-white rounded-t-lg">
              <CardTitle className="flex items-center gap-3 text-2xl">
                <div className="p-2 bg-white/20 rounded-lg">
                  <BarChart3 className="h-6 w-6" />
                </div>
                Dados de Performance (Opcional)
              </CardTitle>
              <CardDescription className="text-white/90">
                Dados atuais para análise mais precisa
              </CardDescription>
            </CardHeader>
            <CardContent className="space-y-12 p-16">
              <Alert className="border" style={{ backgroundColor: `${colors.primary}10`, borderColor: `${colors.primary}40` }}>
                <Info className="h-4 w-4" style={{ color: colors.primary }} />
                <AlertDescription style={{ color: colors.primaryDark }}>
                  Estes dados são opcionais, mas melhoram significativamente a precisão da análise.
                </AlertDescription>
              </Alert>

              <div className="grid grid-cols-1 md:grid-cols-2 lg:grid-cols-3 gap-12">
                <div className="space-y-3">
                  <Label htmlFor="vo2_max" className="text-gray-700 font-medium">VO2 Máximo (ml/kg/min)</Label>
                  <Input
                    id="vo2_max"
                    type="number"
                    step="0.1"
                    value={userData.vo2_max || ''}
                    onChange={(e) => setUserData({...userData, vo2_max: parseFloat(e.target.value)})}
                    placeholder="45.0"
                    className="border-2 border-gray-200 focus:border-primary transition-colors rounded-xl h-14"
                    style={{ '--tw-ring-color': colors.primary } as React.CSSProperties}
                  />
                </div>
                <div className="space-y-3">
                  <Label htmlFor="fc_repouso" className="text-gray-700 font-medium">FC Repouso (bpm)</Label>
                  <Input
                    id="fc_repouso"
                    type="number"
                    value={userData.frequencia_cardiaca_repouso || ''}
                    onChange={(e) => setUserData({...userData, frequencia_cardiaca_repouso: parseInt(e.target.value)})}
                    placeholder="60"
                    className="border-2 border-gray-200 focus:border-primary transition-colors rounded-xl h-14"
                    style={{ '--tw-ring-color': colors.primary } as React.CSSProperties}
                  />
                </div>
                <div className="space-y-3">
                  <Label htmlFor="tempo_5km" className="text-gray-700 font-medium">Tempo 5km (minutos)</Label>
                  <Input
                    id="tempo_5km"
                    type="number"
                    step="0.1"
                    value={userData.tempo_corrida_5km || ''}
                    onChange={(e) => setUserData({...userData, tempo_corrida_5km: parseFloat(e.target.value)})}
                    placeholder="25.0"
                    className="border-2 border-gray-200 focus:border-primary transition-colors rounded-xl h-14"
                    style={{ '--tw-ring-color': colors.primary } as React.CSSProperties}
                  />
                </div>
                <div className="space-y-3">
                  <Label htmlFor="salto_vertical" className="text-gray-700 font-medium">Salto Vertical (cm)</Label>
                  <Input
                    id="salto_vertical"
                    type="number"
                    value={userData.salto_vertical || ''}
                    onChange={(e) => setUserData({...userData, salto_vertical: parseInt(e.target.value)})}
                    placeholder="45"
                    className="border-2 border-gray-200 focus:border-primary transition-colors rounded-xl h-14"
                    style={{ '--tw-ring-color': colors.primary } as React.CSSProperties}
                  />
                </div>
              </div>

              <div className="space-y-3">
                <Label htmlFor="lesoes" className="text-gray-700 font-medium">Lesões ou Limitações</Label>
                <Textarea
                  id="lesoes"
                  value={userData.lesoes_limitacoes || ''}
                  onChange={(e) => setUserData({...userData, lesoes_limitacoes: e.target.value})}
                  placeholder="Descreva qualquer lesão, dor ou limitação física..."
                  rows={3}
                  className="border-2 border-gray-200 focus:border-primary transition-colors rounded-xl resize-none"
                  style={{ '--tw-ring-color': colors.primary } as React.CSSProperties}
                />
              </div>

              <div className="space-y-3">
                <Label htmlFor="suplementacao" className="text-gray-700 font-medium">Suplementação Atual</Label>
                <Textarea
                  id="suplementacao"
                  value={userData.suplementacao_atual || ''}
                  onChange={(e) => setUserData({...userData, suplementacao_atual: e.target.value})}
                  placeholder="Ex: Whey protein, creatina, cafeína..."
                  rows={2}
                  className="border-2 border-gray-200 focus:border-primary transition-colors rounded-xl resize-none"
                  style={{ '--tw-ring-color': colors.primary } as React.CSSProperties}
                />
              </div>
            </CardContent>
          </Card>
        );

      default:
        return null;
    }
  };

  if (isCalculating) {
    return (
      <div className="min-h-screen flex flex-col items-center justify-center gap-8 p-6 relative overflow-hidden" style={{ backgroundColor: colors.dark }}>
        {/* Elementos de fundo animados */}
        <div className="absolute inset-0 overflow-hidden">
          <div className="absolute -top-40 -right-40 w-80 h-80 rounded-full mix-blend-multiply filter blur-xl opacity-70 animate-blob" style={{ backgroundColor: colors.primary }}></div>
          <div className="absolute -bottom-40 -left-40 w-80 h-80 rounded-full mix-blend-multiply filter blur-xl opacity-70 animate-blob animation-delay-2000" style={{ backgroundColor: colors.primaryLight }}></div>
          <div className="absolute top-40 left-40 w-80 h-80 rounded-full mix-blend-multiply filter blur-xl opacity-70 animate-blob animation-delay-4000" style={{ backgroundColor: colors.primaryDark }}></div>
        </div>

        <div className="text-center space-y-6 z-10 backdrop-blur-sm bg-white/10 p-12 rounded-3xl border border-white/20">
          <div className="relative">
            <div className="animate-spin rounded-full h-20 w-20 border-4 border-white/30 mx-auto" style={{ borderTopColor: colors.primary }}></div>
            <div className="absolute inset-0 animate-ping rounded-full h-20 w-20 border-4 border-white/20 mx-auto"></div>
          </div>
          
          <div className="space-y-4">
            <h2 className="text-4xl font-bold text-white">Analisando Performance Atlética</h2>
            <p className="text-xl text-gray-200">Aplicando algoritmos de otimização esportiva...</p>
            
            <div className="space-y-3 mt-8">
              <div className="flex items-center justify-center space-x-3 text-white/90">
                <div className="w-2 h-2 rounded-full animate-pulse" style={{ backgroundColor: colors.primary }}></div>
                <p className="text-sm">Analisando perfil atlético</p>
              </div>
              <div className="flex items-center justify-center space-x-3 text-white/90">
                <div className="w-2 h-2 rounded-full animate-pulse animation-delay-500" style={{ backgroundColor: colors.primaryLight }}></div>
                <p className="text-sm">Calculando potencial de performance</p>
              </div>
              <div className="flex items-center justify-center space-x-3 text-white/90">
                <div className="w-2 h-2 rounded-full animate-pulse animation-delay-1000" style={{ backgroundColor: colors.primaryDark }}></div>
                <p className="text-sm">Gerando periodização específica</p>
              </div>
              <div className="flex items-center justify-center space-x-3 text-white/90">
                <div className="w-2 h-2 rounded-full animate-pulse animation-delay-1500" style={{ backgroundColor: colors.primary }}></div>
                <p className="text-sm">Otimizando estratégias de treino</p>
              </div>
            </div>
          </div>
        </div>
      </div>
    );
  }

  if (results) {
    return (
      <div className="min-h-screen p-6 relative overflow-hidden" style={{ backgroundColor: colors.dark }}>
        {/* Elementos de fundo animados */}
        <div className="absolute inset-0 overflow-hidden">
          <div className="absolute top-20 right-20 w-72 h-72 rounded-full mix-blend-multiply filter blur-xl opacity-30 animate-blob" style={{ backgroundColor: colors.primary }}></div>
          <div className="absolute bottom-20 left-20 w-72 h-72 rounded-full mix-blend-multiply filter blur-xl opacity-30 animate-blob animation-delay-2000" style={{ backgroundColor: colors.primaryLight }}></div>
          <div className="absolute top-1/2 left-1/2 transform -translate-x-1/2 -translate-y-1/2 w-72 h-72 rounded-full mix-blend-multiply filter blur-xl opacity-30 animate-blob animation-delay-4000" style={{ backgroundColor: colors.primaryDark }}></div>
        </div>

        <div className="max-w-7xl mx-auto space-y-8 relative z-10">
          {/* Header com animação */}
          <div className="text-center space-y-4 animate-fade-in">
            <div className="inline-flex items-center gap-3 text-white px-8 py-4 rounded-2xl shadow-2xl" style={{ backgroundColor: colors.primary }}>
              <Sparkles className="h-8 w-8" />
              <h1 className="text-4xl font-bold">Análise de Performance Atlética</h1>
              <Sparkles className="h-8 w-8" />
            </div>
            <p className="text-xl text-gray-300">Otimização científica para atletas de alto rendimento</p>
          </div>

          {/* Score Motivacional e Badges */}
          <div className="grid grid-cols-1 lg:grid-cols-2 gap-8">
            <Card className="backdrop-blur-lg bg-white/10 border-white/20 shadow-2xl">
              <CardHeader>
                <CardTitle className="flex items-center gap-3 text-white text-2xl">
                  <div className="p-3 rounded-xl" style={{ backgroundColor: colors.primary }}>
                    <Trophy className="h-6 w-6" />
                  </div>
                  Score Motivacional
                </CardTitle>
              </CardHeader>
              <CardContent>
                <div className="space-y-6">
                  <div className="text-center">
                    <div className="text-6xl font-bold text-white">
                      {results.score_motivacional}
                    </div>
                    <p className="text-xl text-gray-300 mt-2">Pontos de Motivação</p>
                  </div>
                  
                  <div className="space-y-3">
                    <div className="flex justify-between text-gray-300">
                      <span>Nível do Atleta</span>
                      <Badge className="text-white" style={{ backgroundColor: colors.primary }}>
                        {results.nivel_usuario}
                      </Badge>
                    </div>
                    <div className="flex justify-between text-gray-300">
                      <span>Pontos de Experiência</span>
                      <span className="font-bold" style={{ color: colors.primary }}>{results.pontos_experiencia} XP</span>
                    </div>
                  </div>
                </div>
              </CardContent>
            </Card>

            <Card className="backdrop-blur-lg bg-white/10 border-white/20 shadow-2xl">
              <CardHeader>
                <CardTitle className="flex items-center gap-3 text-white text-2xl">
                  <div className="p-3 rounded-xl" style={{ backgroundColor: colors.primary }}>
                    <Award className="h-6 w-6" />
                  </div>
                  Badges Conquistadas
                </CardTitle>
              </CardHeader>
              <CardContent>
                <div className="grid grid-cols-2 gap-3">
                  {results.badges_conquistadas.map((badge, index) => (
                    <div key={index} className="border rounded-xl p-4 text-center backdrop-blur-sm" style={{ backgroundColor: `${colors.primary}20`, borderColor: `${colors.primary}30` }}>
                      <div className="text-2xl mb-2">{badge.split(' ')[0]}</div>
                      <div className="text-sm font-medium" style={{ color: colors.primary }}>{badge.split(' ').slice(1).join(' ')}</div>
                    </div>
                  ))}
                </div>
              </CardContent>
            </Card>
          </div>

          {/* Botões de Ação */}
<<<<<<< HEAD
          <div className="flex flex-wrap gap-12 justify-center pt-8">
            <Button 
              onClick={() => window.print()} 
=======
          <div className="flex flex-wrap gap-6 justify-center pt-8">
            <Button
              onClick={() => window.print()}
>>>>>>> 248fb323
              className="bg-gray-600 hover:bg-gray-700 text-white px-8 py-4 rounded-2xl text-lg font-semibold shadow-2xl hover:scale-105 transition-all duration-300"
              variant="default"
              size="default"
            >
              <BarChart3 className="mr-2 h-5 w-5" />
              Imprimir Análise
            </Button>
            <Button
              onClick={() => navigate('/progress')}
              className="text-white px-8 py-4 rounded-2xl text-lg font-semibold shadow-2xl hover:scale-105 transition-all duration-300"
              style={{ backgroundColor: colors.primary }}
              variant="default"
              size="default"
            >
              <TrendingUp className="mr-2 h-5 w-5" />
              Iniciar Acompanhamento
            </Button>
            <Button
              onClick={() => {
                setResults(null);
                setStep(1);
              }}
              className="bg-gray-600 hover:bg-gray-700 text-white px-8 py-4 rounded-2xl text-lg font-semibold shadow-2xl hover:scale-105 transition-all duration-300"
              variant="default"
              size="default"
            >
              <Sparkles className="mr-2 h-5 w-5" />
              Nova Análise
            </Button>
          </div>
        </div>
      </div>
    );
  }

  return (
    <div className="min-h-screen p-6 relative overflow-hidden" style={{ backgroundColor: colors.dark }}>
      {/* Elementos de fundo animados */}
      <div className="absolute inset-0 overflow-hidden">
        <div className="absolute top-20 right-20 w-72 h-72 rounded-full mix-blend-multiply filter blur-xl opacity-30 animate-blob" style={{ backgroundColor: colors.primary }}></div>
        <div className="absolute bottom-20 left-20 w-72 h-72 rounded-full mix-blend-multiply filter blur-xl opacity-30 animate-blob animation-delay-2000" style={{ backgroundColor: colors.primaryLight }}></div>
        <div className="absolute top-1/2 left-1/2 transform -translate-x-1/2 -translate-y-1/2 w-72 h-72 rounded-full mix-blend-multiply filter blur-xl opacity-30 animate-blob animation-delay-4000" style={{ backgroundColor: colors.primaryDark }}></div>
      </div>

      <div className="max-w-5xl mx-auto space-y-8 relative z-10">
        {/* Header com animação */}
        <div className={`text-center space-y-4 transition-all duration-700 ${animationStep ? 'translate-y-0 opacity-100' : 'translate-y-8 opacity-0'}`}>
          <div className="inline-flex items-center gap-3 text-white px-8 py-4 rounded-2xl shadow-2xl backdrop-blur-lg" style={{ backgroundColor: colors.primary }}>
            <Sparkles className="h-8 w-8" />
            <h1 className="text-4xl font-bold">Performance Atlética Inteligente</h1>
            <Sparkles className="h-8 w-8" />
          </div>
          <p className="text-xl text-gray-200">Algoritmos avançados de otimização esportiva</p>
        </div>

        {/* Progress Bar com design moderno */}
        <div className={`w-full max-w-3xl mx-auto transition-all duration-700 delay-300 ${animationStep ? 'translate-y-0 opacity-100' : 'translate-y-8 opacity-0'}`}>
          <div className="flex justify-between text-sm text-gray-200 mb-4">
            <span className="font-medium">Passo {step} de {totalSteps}</span>
            <span className="font-medium">{Math.round(progress)}% completo</span>
          </div>
          <div className="relative">
            <Progress 
              value={progress} 
              className="h-3 bg-white/20 backdrop-blur-sm border border-white/30 rounded-full overflow-hidden"
            />
            <div className="absolute inset-0 rounded-full opacity-80" 
                 style={{width: `${progress}%`, backgroundColor: colors.primary}}></div>
          </div>
          
          {/* Step indicators */}
          <div className="flex justify-between mt-4">
            {Array.from({length: totalSteps}, (_, i) => (
              <div key={i} className={`w-8 h-8 rounded-full flex items-center justify-center text-sm font-bold transition-all duration-300 ${
                i + 1 <= step 
                  ? 'text-white shadow-lg' 
                  : 'text-gray-300 border border-white/30'
              }`} style={{ backgroundColor: i + 1 <= step ? colors.primary : 'transparent' }}>
                {i + 1 <= step ? <CheckCircle className="h-4 w-4" /> : i + 1}
              </div>
            ))}
          </div>
        </div>

        {/* Step Content */}
        <div className="flex justify-center">
          {renderStep()}
        </div>

        {/* Navigation Buttons com design moderno */}
        <div className={`flex justify-center gap-12 transition-all duration-700 delay-500 ${animationStep ? 'translate-y-0 opacity-100' : 'translate-y-8 opacity-0'}`}>
          {step > 1 && (
            <Button
              onClick={handlePrevious}
              className="bg-white/20 hover:bg-white/30 text-white border border-white/30 px-8 py-4 rounded-2xl text-lg font-semibold backdrop-blur-sm hover:scale-105 transition-all duration-300"
              variant="default"
              size="default"
            >
              Anterior
            </Button>
          )}
          <Button
            onClick={handleNext}
            className="text-white px-8 py-4 rounded-2xl text-lg font-semibold shadow-2xl hover:scale-105 transition-all duration-300"
            style={{ backgroundColor: colors.primary }}
            variant="default"
            size="default"
          >
            {step === totalSteps ? (
              <>
                <Rocket className="mr-2 h-5 w-5" />
                Analisar Performance
              </>
            ) : (
              'Próximo'
            )}
          </Button>
        </div>

        {/* Mostrar erros de validação se houver */}
        {Object.keys(validationErrors).length > 0 && (
          <div className="fixed bottom-4 right-4 max-w-md">
            <Alert className="bg-red-500/20 border-red-500/30 backdrop-blur-sm">
              <AlertTriangle className="h-4 w-4 text-red-400" />
              <AlertDescription className="text-red-300">
                Por favor, corrija os campos obrigatórios destacados em vermelho.
              </AlertDescription>
            </Alert>
          </div>
        )}
      </div>

    </div>
  );
};

export default PerformanceAtletica;
<|MERGE_RESOLUTION|>--- conflicted
+++ resolved
@@ -983,15 +983,9 @@
           </div>
 
           {/* Botões de Ação */}
-<<<<<<< HEAD
-          <div className="flex flex-wrap gap-12 justify-center pt-8">
-            <Button 
-              onClick={() => window.print()} 
-=======
           <div className="flex flex-wrap gap-6 justify-center pt-8">
             <Button
               onClick={() => window.print()}
->>>>>>> 248fb323
               className="bg-gray-600 hover:bg-gray-700 text-white px-8 py-4 rounded-2xl text-lg font-semibold shadow-2xl hover:scale-105 transition-all duration-300"
               variant="default"
               size="default"
