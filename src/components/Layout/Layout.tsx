--- conflicted
+++ resolved
@@ -12,7 +12,6 @@
   return (
     <div className="min-h-screen bg-slate-50 text-slate-900 dark:bg-slate-950 dark:text-white">
       <div className="flex">
-<<<<<<< HEAD
         {/* Sidebar */}
         <Sidebar isOpen={sidebarOpen} onClose={() => setSidebarOpen(false)} />
 
@@ -20,21 +19,13 @@
         <div className="flex-1 lg:ml-0">
           <Header onMenuClick={() => setSidebarOpen(true)} />
 
-=======
-        <Sidebar isOpen={sidebarOpen} onClose={() => setSidebarOpen(false)} />
-        <div className="flex-1 lg:ml-0">
-          <Header onMenuClick={() => setSidebarOpen(true)} />
->>>>>>> ceaece6d
           <main className="p-6">
             <Outlet />
           </main>
         </div>
       </div>
-<<<<<<< HEAD
 
       {/* Cart sidebar */}
-=======
->>>>>>> ceaece6d
       <Cart />
       <ProfileModal />
     </div>
