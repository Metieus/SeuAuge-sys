import React from 'react';    
import { Button } from '../components/ui/button';
import { Card, CardContent, CardDescription, CardHeader, CardTitle } from '../components/ui/card';
import { Badge } from '../components/ui/badge';
import { 
  Crown, 
  Target, 
  Zap, 
  Users, 
  CheckCircle, 
  ArrowRight,
  Star,
  Trophy,
  Heart,
  Dumbbell,
  UtensilsCrossed,
  Clock,
  Shield,
  TrendingUp,
  Award,
  Sparkles,
  Phone,
  Mail,
  MapPin
} from 'lucide-react';

function App() {
  const handlePlanSelect = (planName) => {
    // Aqui você pode integrar com sua lógica de seleção de plano
    console.log(`Plano selecionado: ${planName}`);
    // Exemplo: redirecionar para página de checkout ou questionário
    // window.location.href = `/checkout?plan=${planName}`;
  };

<<<<<<< HEAD
  const handleStartJourney = () => {
    // Integrar com sua lógica de início da jornada
    console.log('Iniciando jornada');
    // Exemplo: redirecionar para questionário ou cadastro
    // window.location.href = '/questionnaire';
  };

  return (
    <div className="min-h-screen bg-gradient-to-br from-orange-50 via-amber-50 to-yellow-50">
      {/* Header */}
      <header className="bg-white/80 backdrop-blur-sm shadow-sm border-b sticky top-0 z-50">
        <div className="max-w-7xl mx-auto px-4 py-4">
          <div className="flex items-center justify-between">
            <div className="flex items-center gap-3">
              <div className="bg-gradient-to-r from-orange-500 to-amber-500 text-white p-2 rounded-xl">
                <Crown className="w-8 h-8" />
              </div>
              <div>
                <h1 className="text-2xl font-bold bg-gradient-to-r from-orange-600 to-amber-600 bg-clip-text text-transparent">
                  Seu Auge
                </h1>
                <p className="text-sm text-gray-600">Transforme Sua Vida</p>
              </div>
            </div>
            <div className="hidden md:flex items-center gap-6">
              <a href="#planos" className="text-gray-700 hover:text-orange-600 transition-colors">Planos</a>
              <a href="#sobre" className="text-gray-700 hover:text-orange-600 transition-colors">Sobre</a>
              <a href="#depoimentos" className="text-gray-700 hover:text-orange-600 transition-colors">Depoimentos</a>
              <Button onClick={handleStartJourney} className="bg-gradient-to-r from-orange-500 to-amber-500 hover:from-orange-600 hover:to-amber-600">
                Começar Agora
              </Button>
            </div>
          </div>
        </div>
      </header>

      {/* Hero Section */}
      <section className="py-20 px-4">
        <div className="max-w-7xl mx-auto text-center">
          <div className="mb-8">
            <Badge className="bg-gradient-to-r from-orange-100 to-amber-100 text-orange-700 border-orange-200 mb-4">
              🏆 #1 em Transformação Corporal
            </Badge>
          </div>
          
          <h1 className="text-5xl md:text-7xl font-bold mb-6">
            Alcance Seu
            <span className="bg-gradient-to-r from-orange-500 to-amber-500 bg-clip-text text-transparent block">
              AUGE
            </span>
          </h1>
          
          <p className="text-xl md:text-2xl text-gray-700 mb-8 max-w-4xl mx-auto leading-relaxed">
            Transforme seu corpo e mente com nossos planos personalizados de emagrecimento. 
            Resultados científicos, acompanhamento profissional e a motivação que você precisa.
          </p>
          
          <div className="flex flex-col sm:flex-row gap-4 justify-center mb-12">
            <Button 
              size="lg" 
              onClick={handleStartJourney}
              className="h-14 px-8 text-lg bg-gradient-to-r from-orange-500 to-amber-500 hover:from-orange-600 hover:to-amber-600 shadow-lg"
            >
              <Sparkles className="w-5 h-5 mr-2" />
              Iniciar Transformação
              <ArrowRight className="w-5 h-5 ml-2" />
            </Button>
            <Button 
              size="lg" 
              variant="outline"
              className="h-14 px-8 text-lg border-orange-200 text-orange-700 hover:bg-orange-50"
            >
              <Trophy className="w-5 h-5 mr-2" />
              Ver Resultados
            </Button>
          </div>

          {/* Stats */}
          <div className="grid grid-cols-2 md:grid-cols-4 gap-8 max-w-4xl mx-auto">
            <div className="text-center">
              <div className="text-3xl md:text-4xl font-bold text-orange-600 mb-2">15K+</div>
              <p className="text-gray-600">Vidas Transformadas</p>
            </div>
            <div className="text-center">
              <div className="text-3xl md:text-4xl font-bold text-amber-600 mb-2">94%</div>
              <p className="text-gray-600">Taxa de Sucesso</p>
            </div>
            <div className="text-center">
              <div className="text-3xl md:text-4xl font-bold text-orange-600 mb-2">-18kg</div>
              <p className="text-gray-600">Média de Perda</p>
            </div>
            <div className="text-center">
              <div className="text-3xl md:text-4xl font-bold text-amber-600 mb-2">90 dias</div>
              <p className="text-gray-600">Tempo Médio</p>
            </div>
          </div>
        </div>
      </section>

      {/* Planos Section */}
      <section id="planos" className="py-20 px-4 bg-white/50">
        <div className="max-w-7xl mx-auto">
          <div className="text-center mb-16">
            <h2 className="text-4xl md:text-5xl font-bold mb-6">
              Escolha Seu
              <span className="bg-gradient-to-r from-orange-500 to-amber-500 bg-clip-text text-transparent"> Plano</span>
            </h2>
            <p className="text-xl text-gray-700 max-w-3xl mx-auto">
              Planos científicos e personalizados para cada objetivo. Todos incluem acompanhamento profissional.
            </p>
          </div>

          <div className="grid grid-cols-1 md:grid-cols-3 gap-8">
            {/* Plano Essencial */}
            <Card className="relative border-2 border-gray-200 hover:border-orange-300 transition-all duration-300 hover:shadow-xl">
              <CardHeader className="text-center pb-8">
                <div className="bg-gray-100 w-16 h-16 rounded-full flex items-center justify-center mx-auto mb-4">
                  <Target className="w-8 h-8 text-gray-600" />
                </div>
                <CardTitle className="text-2xl mb-2">Essencial</CardTitle>
                <CardDescription className="text-lg">Perfeito para iniciantes</CardDescription>
                <div className="mt-4">
                  <span className="text-4xl font-bold">R$ 97</span>
                  <span className="text-gray-600">/mês</span>
                </div>
=======
  const handleSelectPlan = (planName: string) => {
    navigate('/auth');
  };

  return (
    <div className="relative min-h-screen bg-slate-950 text-white py-12">
      <div className="absolute inset-0 bg-gradient-to-br from-primary via-emerald-600 to-cyan-600 opacity-20" />
      <div className="relative max-w-4xl mx-auto space-y-8 px-4">
        <div className="flex justify-end">
          <Link to="/auth" className="text-primary hover:underline font-medium">
            Entrar
          </Link>
        </div>
        <h1 className="text-4xl font-bold text-center">Comece grátis</h1>
        <div className="grid md:grid-cols-3 gap-6">
          {PLANS.map((p) => (
            <Card key={p.id} className="bg-slate-900">
              <CardHeader className="text-center">
                <CardTitle className="text-white">{p.name}</CardTitle>
                <CardDescription className="text-primary">{p.price}</CardDescription>
>>>>>>> 78426400
              </CardHeader>
              <CardContent className="space-y-4">
                <div className="space-y-3">
                  <div className="flex items-center gap-3">
                    <CheckCircle className="w-5 h-5 text-green-500" />
                    <span>Plano alimentar personalizado</span>
                  </div>
                  <div className="flex items-center gap-3">
                    <CheckCircle className="w-5 h-5 text-green-500" />
                    <span>Treinos para casa</span>
                  </div>
                  <div className="flex items-center gap-3">
                    <CheckCircle className="w-5 h-5 text-green-500" />
                    <span>App de acompanhamento</span>
                  </div>
                  <div className="flex items-center gap-3">
                    <CheckCircle className="w-5 h-5 text-green-500" />
                    <span>Suporte via chat</span>
                  </div>
                  <div className="flex items-center gap-3">
                    <CheckCircle className="w-5 h-5 text-green-500" />
                    <span>Relatórios semanais</span>
                  </div>
                </div>
                <Button 
                  className="w-full mt-6 h-12"
                  variant="outline"
                  onClick={() => handlePlanSelect('essencial')}
                >
<<<<<<< HEAD
                  Escolher Plano
=======
                  Comece Grátis
>>>>>>> 78426400
                </Button>
              </CardContent>
            </Card>

            {/* Plano Premium */}
            <Card className="relative border-2 border-orange-300 hover:border-orange-400 transition-all duration-300 hover:shadow-xl scale-105">
              <div className="absolute -top-4 left-1/2 transform -translate-x-1/2">
                <Badge className="bg-gradient-to-r from-orange-500 to-amber-500 text-white px-4 py-1">
                  MAIS POPULAR
                </Badge>
              </div>
              <CardHeader className="text-center pb-8">
                <div className="bg-gradient-to-r from-orange-100 to-amber-100 w-16 h-16 rounded-full flex items-center justify-center mx-auto mb-4">
                  <Crown className="w-8 h-8 text-orange-600" />
                </div>
                <CardTitle className="text-2xl mb-2">Premium</CardTitle>
                <CardDescription className="text-lg">Resultados acelerados</CardDescription>
                <div className="mt-4">
                  <span className="text-4xl font-bold">R$ 197</span>
                  <span className="text-gray-600">/mês</span>
                </div>
              </CardHeader>
              <CardContent className="space-y-4">
                <div className="space-y-3">
                  <div className="flex items-center gap-3">
                    <CheckCircle className="w-5 h-5 text-green-500" />
                    <span className="font-medium">Tudo do plano Essencial</span>
                  </div>
                  <div className="flex items-center gap-3">
                    <CheckCircle className="w-5 h-5 text-green-500" />
                    <span>Consultoria nutricional mensal</span>
                  </div>
                  <div className="flex items-center gap-3">
                    <CheckCircle className="w-5 h-5 text-green-500" />
                    <span>Treinos para academia</span>
                  </div>
                  <div className="flex items-center gap-3">
                    <CheckCircle className="w-5 h-5 text-green-500" />
                    <span>Suplementação personalizada</span>
                  </div>
                  <div className="flex items-center gap-3">
                    <CheckCircle className="w-5 h-5 text-green-500" />
                    <span>Grupo VIP no WhatsApp</span>
                  </div>
                  <div className="flex items-center gap-3">
                    <CheckCircle className="w-5 h-5 text-green-500" />
                    <span>Ajustes semanais no plano</span>
                  </div>
                </div>
                <Button 
                  className="w-full mt-6 h-12 bg-gradient-to-r from-orange-500 to-amber-500 hover:from-orange-600 hover:to-amber-600"
                  onClick={() => handlePlanSelect('premium')}
                >
                  Escolher Plano
                </Button>
              </CardContent>
            </Card>

            {/* Plano Elite */}
            <Card className="relative border-2 border-amber-300 hover:border-amber-400 transition-all duration-300 hover:shadow-xl">
              <CardHeader className="text-center pb-8">
                <div className="bg-gradient-to-r from-amber-100 to-yellow-100 w-16 h-16 rounded-full flex items-center justify-center mx-auto mb-4">
                  <Trophy className="w-8 h-8 text-amber-600" />
                </div>
                <CardTitle className="text-2xl mb-2">Elite</CardTitle>
                <CardDescription className="text-lg">Transformação completa</CardDescription>
                <div className="mt-4">
                  <span className="text-4xl font-bold">R$ 397</span>
                  <span className="text-gray-600">/mês</span>
                </div>
              </CardHeader>
              <CardContent className="space-y-4">
                <div className="space-y-3">
                  <div className="flex items-center gap-3">
                    <CheckCircle className="w-5 h-5 text-green-500" />
                    <span className="font-medium">Tudo do plano Premium</span>
                  </div>
                  <div className="flex items-center gap-3">
                    <CheckCircle className="w-5 h-5 text-green-500" />
                    <span>Personal trainer dedicado</span>
                  </div>
                  <div className="flex items-center gap-3">
                    <CheckCircle className="w-5 h-5 text-green-500" />
                    <span>Consultas semanais 1:1</span>
                  </div>
                  <div className="flex items-center gap-3">
                    <CheckCircle className="w-5 h-5 text-green-500" />
                    <span>Exames laboratoriais</span>
                  </div>
                  <div className="flex items-center gap-3">
                    <CheckCircle className="w-5 h-5 text-green-500" />
                    <span>Coaching comportamental</span>
                  </div>
                  <div className="flex items-center gap-3">
                    <CheckCircle className="w-5 h-5 text-green-500" />
                    <span>Garantia de resultado</span>
                  </div>
                </div>
                <Button 
                  className="w-full mt-6 h-12 bg-gradient-to-r from-amber-500 to-yellow-500 hover:from-amber-600 hover:to-yellow-600"
                  onClick={() => handlePlanSelect('elite')}
                >
                  Escolher Plano
                </Button>
              </CardContent>
            </Card>
          </div>

          {/* Garantia */}
          <div className="text-center mt-12">
            <div className="inline-flex items-center gap-3 bg-green-50 border border-green-200 rounded-full px-6 py-3">
              <Shield className="w-6 h-6 text-green-600" />
              <span className="text-green-800 font-medium">Garantia de 30 dias ou seu dinheiro de volta</span>
            </div>
          </div>
        </div>
      </section>

      {/* Benefícios Section */}
      <section className="py-20 px-4">
        <div className="max-w-7xl mx-auto">
          <div className="text-center mb-16">
            <h2 className="text-4xl md:text-5xl font-bold mb-6">
              Por Que Escolher o
              <span className="bg-gradient-to-r from-orange-500 to-amber-500 bg-clip-text text-transparent"> Seu Auge?</span>
            </h2>
            <p className="text-xl text-gray-700 max-w-3xl mx-auto">
              Metodologia científica comprovada com acompanhamento humano personalizado.
            </p>
          </div>

          <div className="grid grid-cols-1 md:grid-cols-2 lg:grid-cols-3 gap-8">
            <Card className="text-center p-8 border-0 shadow-lg hover:shadow-xl transition-shadow">
              <div className="bg-gradient-to-r from-blue-100 to-blue-200 w-16 h-16 rounded-full flex items-center justify-center mx-auto mb-6">
                <TrendingUp className="w-8 h-8 text-blue-600" />
              </div>
              <h3 className="text-xl font-bold mb-4">Resultados Científicos</h3>
              <p className="text-gray-600">
                Metodologia baseada em estudos científicos com mais de 15.000 casos de sucesso comprovados.
              </p>
            </Card>

            <Card className="text-center p-8 border-0 shadow-lg hover:shadow-xl transition-shadow">
              <div className="bg-gradient-to-r from-green-100 to-green-200 w-16 h-16 rounded-full flex items-center justify-center mx-auto mb-6">
                <Heart className="w-8 h-8 text-green-600" />
              </div>
              <h3 className="text-xl font-bold mb-4">Acompanhamento Humano</h3>
              <p className="text-gray-600">
                Equipe de nutricionistas, personal trainers e coaches dedicados ao seu sucesso.
              </p>
            </Card>

            <Card className="text-center p-8 border-0 shadow-lg hover:shadow-xl transition-shadow">
              <div className="bg-gradient-to-r from-purple-100 to-purple-200 w-16 h-16 rounded-full flex items-center justify-center mx-auto mb-6">
                <Zap className="w-8 h-8 text-purple-600" />
              </div>
              <h3 className="text-xl font-bold mb-4">Tecnologia Avançada</h3>
              <p className="text-gray-600">
                App inteligente que se adapta ao seu progresso e ajusta automaticamente seu plano.
              </p>
            </Card>

            <Card className="text-center p-8 border-0 shadow-lg hover:shadow-xl transition-shadow">
              <div className="bg-gradient-to-r from-orange-100 to-orange-200 w-16 h-16 rounded-full flex items-center justify-center mx-auto mb-6">
                <Dumbbell className="w-8 h-8 text-orange-600" />
              </div>
              <h3 className="text-xl font-bold mb-4">Treinos Personalizados</h3>
              <p className="text-gray-600">
                Exercícios adaptados ao seu nível, equipamentos disponíveis e preferências pessoais.
              </p>
            </Card>

            <Card className="text-center p-8 border-0 shadow-lg hover:shadow-xl transition-shadow">
              <div className="bg-gradient-to-r from-red-100 to-red-200 w-16 h-16 rounded-full flex items-center justify-center mx-auto mb-6">
                <UtensilsCrossed className="w-8 h-8 text-red-600" />
              </div>
              <h3 className="text-xl font-bold mb-4">Nutrição Inteligente</h3>
              <p className="text-gray-600">
                Cardápios que consideram suas preferências, restrições e rotina alimentar.
              </p>
            </Card>

            <Card className="text-center p-8 border-0 shadow-lg hover:shadow-xl transition-shadow">
              <div className="bg-gradient-to-r from-indigo-100 to-indigo-200 w-16 h-16 rounded-full flex items-center justify-center mx-auto mb-6">
                <Users className="w-8 h-8 text-indigo-600" />
              </div>
              <h3 className="text-xl font-bold mb-4">Comunidade Ativa</h3>
              <p className="text-gray-600">
                Faça parte de uma comunidade motivadora com pessoas que compartilham seus objetivos.
              </p>
            </Card>
          </div>
        </div>
      </section>

      {/* Depoimentos Section */}
      <section id="depoimentos" className="py-20 px-4 bg-white/50">
        <div className="max-w-7xl mx-auto">
          <div className="text-center mb-16">
            <h2 className="text-4xl md:text-5xl font-bold mb-6">
              Histórias de
              <span className="bg-gradient-to-r from-orange-500 to-amber-500 bg-clip-text text-transparent"> Transformação</span>
            </h2>
            <p className="text-xl text-gray-700 max-w-3xl mx-auto">
              Veja como nossos alunos alcançaram seus objetivos e transformaram suas vidas.
            </p>
          </div>

          <div className="grid grid-cols-1 md:grid-cols-3 gap-8">
            <Card className="p-8 border-0 shadow-lg">
              <div className="flex items-center gap-4 mb-6">
                <div className="w-16 h-16 bg-gradient-to-r from-pink-400 to-pink-600 rounded-full flex items-center justify-center text-white font-bold text-xl">
                  M
                </div>
                <div>
                  <h4 className="font-bold text-lg">Maria Silva</h4>
                  <p className="text-gray-600">Perdeu 22kg em 4 meses</p>
                </div>
              </div>
              <div className="flex mb-4">
                {[...Array(5)].map((_, i) => (
                  <Star key={i} className="w-5 h-5 text-yellow-400 fill-current" />
                ))}
              </div>
              <p className="text-gray-700 italic">
                "Nunca pensei que conseguiria emagrecer de forma tão saudável. O acompanhamento foi fundamental para manter a motivação!"
              </p>
            </Card>

            <Card className="p-8 border-0 shadow-lg">
              <div className="flex items-center gap-4 mb-6">
                <div className="w-16 h-16 bg-gradient-to-r from-blue-400 to-blue-600 rounded-full flex items-center justify-center text-white font-bold text-xl">
                  J
                </div>
                <div>
                  <h4 className="font-bold text-lg">João Santos</h4>
                  <p className="text-gray-600">Perdeu 18kg em 3 meses</p>
                </div>
              </div>
              <div className="flex mb-4">
                {[...Array(5)].map((_, i) => (
                  <Star key={i} className="w-5 h-5 text-yellow-400 fill-current" />
                ))}
              </div>
              <p className="text-gray-700 italic">
                "O app é incrível! Consegui seguir o plano mesmo com a correria do trabalho. Recomendo para todos!"
              </p>
            </Card>

            <Card className="p-8 border-0 shadow-lg">
              <div className="flex items-center gap-4 mb-6">
                <div className="w-16 h-16 bg-gradient-to-r from-green-400 to-green-600 rounded-full flex items-center justify-center text-white font-bold text-xl">
                  A
                </div>
                <div>
                  <h4 className="font-bold text-lg">Ana Costa</h4>
                  <p className="text-gray-600">Perdeu 15kg em 2 meses</p>
                </div>
              </div>
              <div className="flex mb-4">
                {[...Array(5)].map((_, i) => (
                  <Star key={i} className="w-5 h-5 text-yellow-400 fill-current" />
                ))}
              </div>
              <p className="text-gray-700 italic">
                "Finalmente encontrei um método que funciona! A equipe é muito atenciosa e os resultados são reais."
              </p>
            </Card>
          </div>
        </div>
      </section>

      {/* CTA Final */}
      <section className="py-20 px-4 bg-gradient-to-r from-orange-500 to-amber-500 text-white">
        <div className="max-w-4xl mx-auto text-center">
          <h2 className="text-4xl md:text-5xl font-bold mb-6">
            Pronto Para Alcançar Seu Auge?
          </h2>
          <p className="text-xl mb-8 opacity-90">
            Junte-se a mais de 15.000 pessoas que já transformaram suas vidas. 
            Comece hoje mesmo sua jornada rumo ao seu melhor eu.
          </p>
          <div className="flex flex-col sm:flex-row gap-4 justify-center">
            <Button 
              size="lg" 
              variant="secondary"
              onClick={handleStartJourney}
              className="h-14 px-8 text-lg bg-white text-orange-600 hover:bg-gray-50"
            >
              <Crown className="w-5 h-5 mr-2" />
              Começar Transformação
            </Button>
            <Button 
              size="lg" 
              variant="outline"
              className="h-14 px-8 text-lg border-white text-white hover:bg-white/10"
            >
              <Phone className="w-5 h-5 mr-2" />
              Falar com Especialista
            </Button>
          </div>
          <p className="text-sm mt-6 opacity-75">
            ✅ Sem compromisso • ✅ Garantia de 30 dias • ✅ Suporte 24/7
          </p>
        </div>
      </section>

      {/* Footer */}
      <footer className="bg-gray-900 text-white py-12 px-4">
        <div className="max-w-7xl mx-auto">
          <div className="grid grid-cols-1 md:grid-cols-4 gap-8">
            <div>
              <div className="flex items-center gap-3 mb-4">
                <div className="bg-gradient-to-r from-orange-500 to-amber-500 text-white p-2 rounded-xl">
                  <Crown className="w-6 h-6" />
                </div>
                <span className="text-xl font-bold">Seu Auge</span>
              </div>
              <p className="text-gray-400 mb-4">
                Transformando vidas através da ciência e do acompanhamento humano personalizado.
              </p>
              <div className="flex gap-4">
                <div className="w-10 h-10 bg-gray-800 rounded-full flex items-center justify-center hover:bg-orange-600 transition-colors cursor-pointer">
                  <span className="text-sm">f</span>
                </div>
                <div className="w-10 h-10 bg-gray-800 rounded-full flex items-center justify-center hover:bg-orange-600 transition-colors cursor-pointer">
                  <span className="text-sm">@</span>
                </div>
                <div className="w-10 h-10 bg-gray-800 rounded-full flex items-center justify-center hover:bg-orange-600 transition-colors cursor-pointer">
                  <span className="text-sm">in</span>
                </div>
              </div>
            </div>
            
            <div>
              <h4 className="font-bold mb-4">Planos</h4>
              <ul className="space-y-2 text-gray-400">
                <li><a href="#" className="hover:text-white transition-colors">Essencial</a></li>
                <li><a href="#" className="hover:text-white transition-colors">Premium</a></li>
                <li><a href="#" className="hover:text-white transition-colors">Elite</a></li>
                <li><a href="#" className="hover:text-white transition-colors">Comparar Planos</a></li>
              </ul>
            </div>
            
            <div>
              <h4 className="font-bold mb-4">Suporte</h4>
              <ul className="space-y-2 text-gray-400">
                <li><a href="#" className="hover:text-white transition-colors">Central de Ajuda</a></li>
                <li><a href="#" className="hover:text-white transition-colors">Contato</a></li>
                <li><a href="#" className="hover:text-white transition-colors">WhatsApp</a></li>
                <li><a href="#" className="hover:text-white transition-colors">FAQ</a></li>
              </ul>
            </div>
            
            <div>
              <h4 className="font-bold mb-4">Contato</h4>
              <div className="space-y-3 text-gray-400">
                <div className="flex items-center gap-3">
                  <Phone className="w-4 h-4" />
                  <span>(11) 99999-9999</span>
                </div>
                <div className="flex items-center gap-3">
                  <Mail className="w-4 h-4" />
                  <span>contato@seuauge.com</span>
                </div>
                <div className="flex items-center gap-3">
                  <MapPin className="w-4 h-4" />
                  <span>São Paulo, SP</span>
                </div>
              </div>
            </div>
          </div>
          
          <div className="border-t border-gray-800 mt-8 pt-8 text-center text-gray-400">
            <p>&copy; 2024 Seu Auge. Todos os direitos reservados.</p>
          </div>
        </div>
      </footer>
    </div>
  );
}

export default App;
<|MERGE_RESOLUTION|>--- conflicted
+++ resolved
@@ -1,164 +1,17 @@
 import React from 'react';    
 import { Button } from '../components/ui/button';
 import { Card, CardContent, CardDescription, CardHeader, CardTitle } from '../components/ui/card';
-import { Badge } from '../components/ui/badge';
-import { 
-  Crown, 
-  Target, 
-  Zap, 
-  Users, 
-  CheckCircle, 
-  ArrowRight,
-  Star,
-  Trophy,
-  Heart,
-  Dumbbell,
-  UtensilsCrossed,
-  Clock,
-  Shield,
-  TrendingUp,
-  Award,
-  Sparkles,
-  Phone,
-  Mail,
-  MapPin
-} from 'lucide-react';
-
-function App() {
-  const handlePlanSelect = (planName) => {
-    // Aqui você pode integrar com sua lógica de seleção de plano
-    console.log(`Plano selecionado: ${planName}`);
-    // Exemplo: redirecionar para página de checkout ou questionário
-    // window.location.href = `/checkout?plan=${planName}`;
-  };
-
-<<<<<<< HEAD
-  const handleStartJourney = () => {
-    // Integrar com sua lógica de início da jornada
-    console.log('Iniciando jornada');
-    // Exemplo: redirecionar para questionário ou cadastro
-    // window.location.href = '/questionnaire';
-  };
-
-  return (
-    <div className="min-h-screen bg-gradient-to-br from-orange-50 via-amber-50 to-yellow-50">
-      {/* Header */}
-      <header className="bg-white/80 backdrop-blur-sm shadow-sm border-b sticky top-0 z-50">
-        <div className="max-w-7xl mx-auto px-4 py-4">
-          <div className="flex items-center justify-between">
-            <div className="flex items-center gap-3">
-              <div className="bg-gradient-to-r from-orange-500 to-amber-500 text-white p-2 rounded-xl">
-                <Crown className="w-8 h-8" />
-              </div>
-              <div>
-                <h1 className="text-2xl font-bold bg-gradient-to-r from-orange-600 to-amber-600 bg-clip-text text-transparent">
-                  Seu Auge
-                </h1>
-                <p className="text-sm text-gray-600">Transforme Sua Vida</p>
-              </div>
-            </div>
-            <div className="hidden md:flex items-center gap-6">
-              <a href="#planos" className="text-gray-700 hover:text-orange-600 transition-colors">Planos</a>
-              <a href="#sobre" className="text-gray-700 hover:text-orange-600 transition-colors">Sobre</a>
-              <a href="#depoimentos" className="text-gray-700 hover:text-orange-600 transition-colors">Depoimentos</a>
-              <Button onClick={handleStartJourney} className="bg-gradient-to-r from-orange-500 to-amber-500 hover:from-orange-600 hover:to-amber-600">
-                Começar Agora
-              </Button>
-            </div>
-          </div>
-        </div>
-      </header>
-
-      {/* Hero Section */}
-      <section className="py-20 px-4">
-        <div className="max-w-7xl mx-auto text-center">
-          <div className="mb-8">
-            <Badge className="bg-gradient-to-r from-orange-100 to-amber-100 text-orange-700 border-orange-200 mb-4">
-              🏆 #1 em Transformação Corporal
-            </Badge>
-          </div>
-          
-          <h1 className="text-5xl md:text-7xl font-bold mb-6">
-            Alcance Seu
-            <span className="bg-gradient-to-r from-orange-500 to-amber-500 bg-clip-text text-transparent block">
-              AUGE
-            </span>
-          </h1>
-          
-          <p className="text-xl md:text-2xl text-gray-700 mb-8 max-w-4xl mx-auto leading-relaxed">
-            Transforme seu corpo e mente com nossos planos personalizados de emagrecimento. 
-            Resultados científicos, acompanhamento profissional e a motivação que você precisa.
-          </p>
-          
-          <div className="flex flex-col sm:flex-row gap-4 justify-center mb-12">
-            <Button 
-              size="lg" 
-              onClick={handleStartJourney}
-              className="h-14 px-8 text-lg bg-gradient-to-r from-orange-500 to-amber-500 hover:from-orange-600 hover:to-amber-600 shadow-lg"
-            >
-              <Sparkles className="w-5 h-5 mr-2" />
-              Iniciar Transformação
-              <ArrowRight className="w-5 h-5 ml-2" />
-            </Button>
-            <Button 
-              size="lg" 
-              variant="outline"
-              className="h-14 px-8 text-lg border-orange-200 text-orange-700 hover:bg-orange-50"
-            >
-              <Trophy className="w-5 h-5 mr-2" />
-              Ver Resultados
-            </Button>
-          </div>
-
-          {/* Stats */}
-          <div className="grid grid-cols-2 md:grid-cols-4 gap-8 max-w-4xl mx-auto">
-            <div className="text-center">
-              <div className="text-3xl md:text-4xl font-bold text-orange-600 mb-2">15K+</div>
-              <p className="text-gray-600">Vidas Transformadas</p>
-            </div>
-            <div className="text-center">
-              <div className="text-3xl md:text-4xl font-bold text-amber-600 mb-2">94%</div>
-              <p className="text-gray-600">Taxa de Sucesso</p>
-            </div>
-            <div className="text-center">
-              <div className="text-3xl md:text-4xl font-bold text-orange-600 mb-2">-18kg</div>
-              <p className="text-gray-600">Média de Perda</p>
-            </div>
-            <div className="text-center">
-              <div className="text-3xl md:text-4xl font-bold text-amber-600 mb-2">90 dias</div>
-              <p className="text-gray-600">Tempo Médio</p>
-            </div>
-          </div>
-        </div>
-      </section>
-
-      {/* Planos Section */}
-      <section id="planos" className="py-20 px-4 bg-white/50">
-        <div className="max-w-7xl mx-auto">
-          <div className="text-center mb-16">
-            <h2 className="text-4xl md:text-5xl font-bold mb-6">
-              Escolha Seu
-              <span className="bg-gradient-to-r from-orange-500 to-amber-500 bg-clip-text text-transparent"> Plano</span>
-            </h2>
-            <p className="text-xl text-gray-700 max-w-3xl mx-auto">
-              Planos científicos e personalizados para cada objetivo. Todos incluem acompanhamento profissional.
-            </p>
-          </div>
-
-          <div className="grid grid-cols-1 md:grid-cols-3 gap-8">
-            {/* Plano Essencial */}
-            <Card className="relative border-2 border-gray-200 hover:border-orange-300 transition-all duration-300 hover:shadow-xl">
-              <CardHeader className="text-center pb-8">
-                <div className="bg-gray-100 w-16 h-16 rounded-full flex items-center justify-center mx-auto mb-4">
-                  <Target className="w-8 h-8 text-gray-600" />
-                </div>
-                <CardTitle className="text-2xl mb-2">Essencial</CardTitle>
-                <CardDescription className="text-lg">Perfeito para iniciantes</CardDescription>
-                <div className="mt-4">
-                  <span className="text-4xl font-bold">R$ 97</span>
-                  <span className="text-gray-600">/mês</span>
-                </div>
-=======
+import { CheckCircle } from 'lucide-react';
+import { useAuth } from '../contexts/AuthContext';
+
+const Home: React.FC = () => {
+  const { user } = useAuth();
+  const navigate = useNavigate();
+
+  if (user) {
+    return <Navigate to="/dashboard" replace />;
+  }
+
   const handleSelectPlan = (planName: string) => {
     navigate('/auth');
   };
@@ -179,111 +32,6 @@
               <CardHeader className="text-center">
                 <CardTitle className="text-white">{p.name}</CardTitle>
                 <CardDescription className="text-primary">{p.price}</CardDescription>
->>>>>>> 78426400
-              </CardHeader>
-              <CardContent className="space-y-4">
-                <div className="space-y-3">
-                  <div className="flex items-center gap-3">
-                    <CheckCircle className="w-5 h-5 text-green-500" />
-                    <span>Plano alimentar personalizado</span>
-                  </div>
-                  <div className="flex items-center gap-3">
-                    <CheckCircle className="w-5 h-5 text-green-500" />
-                    <span>Treinos para casa</span>
-                  </div>
-                  <div className="flex items-center gap-3">
-                    <CheckCircle className="w-5 h-5 text-green-500" />
-                    <span>App de acompanhamento</span>
-                  </div>
-                  <div className="flex items-center gap-3">
-                    <CheckCircle className="w-5 h-5 text-green-500" />
-                    <span>Suporte via chat</span>
-                  </div>
-                  <div className="flex items-center gap-3">
-                    <CheckCircle className="w-5 h-5 text-green-500" />
-                    <span>Relatórios semanais</span>
-                  </div>
-                </div>
-                <Button 
-                  className="w-full mt-6 h-12"
-                  variant="outline"
-                  onClick={() => handlePlanSelect('essencial')}
-                >
-<<<<<<< HEAD
-                  Escolher Plano
-=======
-                  Comece Grátis
->>>>>>> 78426400
-                </Button>
-              </CardContent>
-            </Card>
-
-            {/* Plano Premium */}
-            <Card className="relative border-2 border-orange-300 hover:border-orange-400 transition-all duration-300 hover:shadow-xl scale-105">
-              <div className="absolute -top-4 left-1/2 transform -translate-x-1/2">
-                <Badge className="bg-gradient-to-r from-orange-500 to-amber-500 text-white px-4 py-1">
-                  MAIS POPULAR
-                </Badge>
-              </div>
-              <CardHeader className="text-center pb-8">
-                <div className="bg-gradient-to-r from-orange-100 to-amber-100 w-16 h-16 rounded-full flex items-center justify-center mx-auto mb-4">
-                  <Crown className="w-8 h-8 text-orange-600" />
-                </div>
-                <CardTitle className="text-2xl mb-2">Premium</CardTitle>
-                <CardDescription className="text-lg">Resultados acelerados</CardDescription>
-                <div className="mt-4">
-                  <span className="text-4xl font-bold">R$ 197</span>
-                  <span className="text-gray-600">/mês</span>
-                </div>
-              </CardHeader>
-              <CardContent className="space-y-4">
-                <div className="space-y-3">
-                  <div className="flex items-center gap-3">
-                    <CheckCircle className="w-5 h-5 text-green-500" />
-                    <span className="font-medium">Tudo do plano Essencial</span>
-                  </div>
-                  <div className="flex items-center gap-3">
-                    <CheckCircle className="w-5 h-5 text-green-500" />
-                    <span>Consultoria nutricional mensal</span>
-                  </div>
-                  <div className="flex items-center gap-3">
-                    <CheckCircle className="w-5 h-5 text-green-500" />
-                    <span>Treinos para academia</span>
-                  </div>
-                  <div className="flex items-center gap-3">
-                    <CheckCircle className="w-5 h-5 text-green-500" />
-                    <span>Suplementação personalizada</span>
-                  </div>
-                  <div className="flex items-center gap-3">
-                    <CheckCircle className="w-5 h-5 text-green-500" />
-                    <span>Grupo VIP no WhatsApp</span>
-                  </div>
-                  <div className="flex items-center gap-3">
-                    <CheckCircle className="w-5 h-5 text-green-500" />
-                    <span>Ajustes semanais no plano</span>
-                  </div>
-                </div>
-                <Button 
-                  className="w-full mt-6 h-12 bg-gradient-to-r from-orange-500 to-amber-500 hover:from-orange-600 hover:to-amber-600"
-                  onClick={() => handlePlanSelect('premium')}
-                >
-                  Escolher Plano
-                </Button>
-              </CardContent>
-            </Card>
-
-            {/* Plano Elite */}
-            <Card className="relative border-2 border-amber-300 hover:border-amber-400 transition-all duration-300 hover:shadow-xl">
-              <CardHeader className="text-center pb-8">
-                <div className="bg-gradient-to-r from-amber-100 to-yellow-100 w-16 h-16 rounded-full flex items-center justify-center mx-auto mb-4">
-                  <Trophy className="w-8 h-8 text-amber-600" />
-                </div>
-                <CardTitle className="text-2xl mb-2">Elite</CardTitle>
-                <CardDescription className="text-lg">Transformação completa</CardDescription>
-                <div className="mt-4">
-                  <span className="text-4xl font-bold">R$ 397</span>
-                  <span className="text-gray-600">/mês</span>
-                </div>
               </CardHeader>
               <CardContent className="space-y-4">
                 <div className="space-y-3">
@@ -316,7 +64,7 @@
                   className="w-full mt-6 h-12 bg-gradient-to-r from-amber-500 to-yellow-500 hover:from-amber-600 hover:to-yellow-600"
                   onClick={() => handlePlanSelect('elite')}
                 >
-                  Escolher Plano
+                  Comece Grátis
                 </Button>
               </CardContent>
             </Card>
