--- conflicted
+++ resolved
@@ -117,22 +117,6 @@
   };
 
   return (
-<<<<<<< HEAD
-    <div className="min-h-screen bg-gradient-to-br from-slate-900 via-slate-800 to-slate-900">
-      <div className="max-w-7xl mx-auto p-4 space-y-8">
-        {/* Header com animação */}
-        <div className="flex flex-col sm:flex-row items-start sm:items-center justify-between gap-4 animate-fade-in">
-          <div>
-            <h1 className="text-4xl font-bold bg-gradient-to-r from-white to-slate-300 bg-clip-text text-transparent">
-              Meu Perfil
-            </h1>
-            <p className="text-slate-400 mt-1">Gerencie suas informações e acompanhe seu progresso</p>
-          </div>
-          
-          <div className="flex items-center gap-3">
-            <button className="p-2 bg-slate-800 hover:bg-slate-700 rounded-lg transition-all duration-200 hover:scale-105">
-              <Bell className="w-5 h-5 text-slate-400" />
-=======
     <div className="max-w-5xl mx-auto space-y-8 p-4">
       {/* Header */}
       <div className="flex items-center justify-between">
@@ -156,33 +140,14 @@
             >
               <Save className="w-4 h-4" />
               <span>Salvar</span>
->>>>>>> 9205301a
             </button>
-            <button className="p-2 bg-slate-800 hover:bg-slate-700 rounded-lg transition-all duration-200 hover:scale-105">
-              <Shield className="w-5 h-5 text-slate-400" />
+            <button
+              onClick={handleCancel}
+              className="flex items-center space-x-2 bg-slate-600 hover:bg-slate-700 text-white px-4 py-2 rounded-lg font-medium transition-colors"
+            >
+              <X className="w-4 h-4" />
+              <span>Cancelar</span>
             </button>
-<<<<<<< HEAD
-            {!isEditing ? (
-              <button
-                onClick={() => {
-                  setBodyForm(metrics);
-                  setIsEditing(true);
-                }}
-                className="flex items-center space-x-2 bg-gradient-to-r from-primary to-emerald-600 hover:from-primary-dark hover:to-emerald-700 text-white px-6 py-3 rounded-xl font-medium transition-all duration-200 hover:scale-105 shadow-lg hover:shadow-xl"
-              >
-                <Edit3 className="w-4 h-4" />
-                <span>Editar Perfil</span>
-              </button>
-            ) : (
-              <div className="flex space-x-3">
-                <button
-                  onClick={handleSave}
-                  className="flex items-center space-x-2 bg-gradient-to-r from-green-600 to-emerald-600 hover:from-green-700 hover:to-emerald-700 text-white px-6 py-3 rounded-xl font-medium transition-all duration-200 hover:scale-105 shadow-lg"
-                >
-                  <Save className="w-4 h-4" />
-                  <span>Salvar</span>
-                </button>
-=======
           </div>
         )}
       </div>
@@ -204,60 +169,18 @@
             </div>
             {isEditing && (
               <>
->>>>>>> 9205301a
                 <button
-                  onClick={handleCancel}
-                  className="flex items-center space-x-2 bg-slate-600 hover:bg-slate-700 text-white px-6 py-3 rounded-xl font-medium transition-all duration-200 hover:scale-105"
+                  type="button"
+                  onClick={() => fileRef.current?.click()}
+                  className="absolute bottom-0 right-0 w-10 h-10 bg-primary hover:bg-primary-dark rounded-full flex items-center justify-center text-white transition-colors"
                 >
-                  <X className="w-4 h-4" />
-                  <span>Cancelar</span>
+                  <Camera className="w-5 h-5" />
                 </button>
-              </div>
+                <input ref={fileRef} type="file" className="hidden" accept="image/*" onChange={handleFileChange} />
+              </>
             )}
           </div>
-        </div>
-
-<<<<<<< HEAD
-        {/* Profile Card com design melhorado */}
-        <section className="bg-gradient-to-br from-slate-800 to-slate-900 rounded-3xl overflow-hidden shadow-2xl border border-slate-700/50 animate-slide-up">
-          <div className="h-32 bg-gradient-to-r from-primary via-emerald-600 to-cyan-600 relative overflow-hidden">
-            <div className="absolute inset-0 bg-gradient-to-r from-black/20 to-transparent" />
-            <div className="absolute top-4 right-4">
-              <div className="inline-flex items-center px-4 py-2 bg-black/30 backdrop-blur-sm text-white rounded-full text-sm font-medium border border-white/20">
-                <Award className="w-4 h-4 mr-2" />
-                Membro Premium
-              </div>
-            </div>
-          </div>
-          
-          <div className="-mt-16 p-8">
-            <div className="flex flex-col lg:flex-row items-center lg:items-start gap-8">
-              {/* Avatar melhorado */}
-              <div className="relative group">
-                <div className="w-32 h-32 rounded-full overflow-hidden bg-gradient-to-r from-teal-500 to-emerald-500 flex items-center justify-center ring-4 ring-white/10 shadow-2xl transition-all duration-300 group-hover:scale-105">
-                  {preview ? (
-                    <img src={preview} alt="preview" className="w-full h-full object-cover" />
-                  ) : user?.avatar ? (
-                    <img src={user.avatar} alt={user.name} className="w-full h-full object-cover" />
-                  ) : (
-                    <User className="w-16 h-16 text-white" />
-                  )}
-                </div>
-                {isEditing && (
-                  <>
-                    <button
-                      type="button"
-                      onClick={() => fileRef.current?.click()}
-                      className="absolute bottom-0 right-0 w-12 h-12 bg-gradient-to-r from-primary to-emerald-600 hover:from-primary-dark hover:to-emerald-700 rounded-full flex items-center justify-center text-white transition-all duration-200 hover:scale-110 shadow-lg"
-                    >
-                      <Camera className="w-5 h-5" />
-                    </button>
-                    <input ref={fileRef} type="file" className="hidden" accept="image/*" onChange={handleFileChange} />
-                  </>
-                )}
-                <div className="absolute -bottom-2 -right-2 w-8 h-8 bg-green-500 rounded-full border-4 border-slate-800 flex items-center justify-center">
-                  <div className="w-3 h-3 bg-white rounded-full animate-pulse" />
-=======
+
           {/* Info */}
           <div className="flex-1 text-center md:text-left">
             {!isEditing ? (
@@ -440,117 +363,13 @@
                       className="input"
                     />
                   </label>
->>>>>>> 9205301a
                 </div>
               </div>
-
-              {/* Info do usuário */}
-              <div className="flex-1 text-center lg:text-left">
-                {!isEditing ? (
-                  <div className="space-y-4">
-                    <div>
-                      <h2 className="text-3xl font-bold text-white mb-2">{user?.name}</h2>
-                      <p className="text-slate-400 text-lg">{user?.email}</p>
-                    </div>
-                    
-                    {/* Quick metrics */}
-                    <div className="grid grid-cols-2 lg:grid-cols-4 gap-4 mt-6">
-                      {[
-                        { label: 'Peso', value: `${metrics.totalWeight}kg`, color: 'text-blue-400' },
-                        { label: 'IMC', value: metrics.bmi, color: 'text-green-400' },
-                        { label: 'Gordura', value: `${metrics.bodyFatPercent}%`, color: 'text-yellow-400' },
-                        { label: 'Músculo', value: `${metrics.skeletalMuscleMass}kg`, color: 'text-purple-400' },
-                      ].map((metric, index) => (
-                        <div key={index} className="bg-slate-700/50 rounded-xl p-4 text-center hover:bg-slate-700/70 transition-all duration-200">
-                          <div className={`text-xl font-bold ${metric.color}`}>{metric.value}</div>
-                          <div className="text-slate-400 text-sm">{metric.label}</div>
-                        </div>
-                      ))}
-                    </div>
-                  </div>
-                ) : (
-                  <div className="space-y-6 max-w-2xl">
-                    {/* Informações básicas */}
-                    <div className="grid grid-cols-1 md:grid-cols-2 gap-6">
-                      <div className="space-y-2">
-                        <label className="block text-sm font-medium text-slate-300">Nome Completo</label>
-                        <input
-                          type="text"
-                          value={formData.name}
-                          onChange={(e) => setFormData({ ...formData, name: e.target.value })}
-                          className="w-full bg-slate-700/50 border border-slate-600 rounded-xl px-4 py-3 text-white focus:outline-none focus:ring-2 focus:ring-primary focus:border-transparent transition-all duration-200"
-                        />
-                      </div>
-                      <div className="space-y-2">
-                        <label className="block text-sm font-medium text-slate-300">Email</label>
-                        <input
-                          type="email"
-                          value={formData.email}
-                          onChange={(e) => setFormData({ ...formData, email: e.target.value })}
-                          className="w-full bg-slate-700/50 border border-slate-600 rounded-xl px-4 py-3 text-white focus:outline-none focus:ring-2 focus:ring-primary focus:border-transparent transition-all duration-200"
-                        />
-                      </div>
-                    </div>
-
-                    {/* Métricas corporais em grid responsivo */}
-                    <div className="grid grid-cols-1 sm:grid-cols-2 lg:grid-cols-3 gap-4">
-                      {[
-                        { label: 'Peso (kg)', key: 'totalWeight' },
-                        { label: 'IMC', key: 'bmi' },
-                        { label: 'Água Total (L)', key: 'totalBodyWater' },
-                        { label: 'Água Intracelular (L)', key: 'intracellularWater' },
-                        { label: 'Água Extracelular (L)', key: 'extracellularWater' },
-                        { label: 'Massa Magra (kg)', key: 'leanMass' },
-                        { label: 'Massa Muscular (kg)', key: 'skeletalMuscleMass' },
-                        { label: 'Massa de Gordura (kg)', key: 'bodyFatMass' },
-                        { label: '% Gordura Corporal', key: 'bodyFatPercent' },
-                        { label: 'Gordura Braços (%)', key: 'fatArms' },
-                        { label: 'Gordura Tronco (%)', key: 'fatTrunk' },
-                        { label: 'Gordura Pernas (%)', key: 'fatLegs' },
-                        { label: 'Massa Óssea (kg)', key: 'boneMass' },
-                        { label: 'TMB (kcal)', key: 'bmr' },
-                        { label: 'Relação ECW/ICW', key: 'ecwIcwRatio' },
-                        { label: 'Equilíbrio Muscular (%)', key: 'muscleSymmetry' },
-                      ].map((field) => (
-                        <div key={field.key} className="space-y-2">
-                          <label className="block text-sm font-medium text-slate-300">{field.label}</label>
-                          <input
-                            type="number"
-                            value={bodyForm[field.key as keyof typeof bodyForm]}
-                            onChange={(e) => setBodyForm({ ...bodyForm, [field.key]: Number(e.target.value) })}
-                            className="w-full bg-slate-700/50 border border-slate-600 rounded-xl px-4 py-3 text-white focus:outline-none focus:ring-2 focus:ring-primary focus:border-transparent transition-all duration-200"
-                          />
-                        </div>
-                      ))}
-                    </div>
-                  </div>
-                )}
-              </div>
-            </div>
+            )}
           </div>
-        </section>
-
-<<<<<<< HEAD
-        {/* Tabs de navegação */}
-        <div className="flex flex-wrap gap-2 bg-slate-800/50 p-2 rounded-2xl backdrop-blur-sm">
-          {tabs.map((tab) => {
-            const Icon = tab.icon;
-            return (
-              <button
-                key={tab.id}
-                onClick={() => setActiveTab(tab.id)}
-                className={`flex items-center space-x-2 px-6 py-3 rounded-xl font-medium transition-all duration-200 ${
-                  activeTab === tab.id
-                    ? 'bg-gradient-to-r from-primary to-emerald-600 text-white shadow-lg'
-                    : 'text-slate-400 hover:text-white hover:bg-slate-700/50'
-                }`}
-              >
-                <Icon className="w-4 h-4" />
-                <span>{tab.label}</span>
-              </button>
-            );
-          })}
-=======
+        </div>
+      </section>
+
       {/* Stats */}
       <section className="grid grid-cols-1 md:grid-cols-3 gap-6">
         <div className="bg-slate-100 dark:bg-slate-800 rounded-lg p-6 text-center">
@@ -564,58 +383,9 @@
         <div className="bg-slate-100 dark:bg-slate-800 rounded-lg p-6 text-center">
           <div className="text-3xl font-bold text-cyan-400 mb-2">23</div>
           <div className="text-slate-600 dark:text-slate-400">Favoritos</div>
->>>>>>> 9205301a
         </div>
-
-<<<<<<< HEAD
-        {/* Conteúdo das tabs */}
-        <div className="animate-fade-in">
-          {activeTab === 'overview' && (
-            <div className="space-y-8">
-              {/* Quick Stats melhorados */}
-              <section className="grid grid-cols-1 sm:grid-cols-2 lg:grid-cols-4 gap-6">
-                {quickStats.map((stat, index) => {
-                  const Icon = stat.icon;
-                  return (
-                    <div
-                      key={index}
-                      className="bg-gradient-to-br from-slate-800 to-slate-900 rounded-2xl p-6 border border-slate-700/50 hover:border-slate-600/50 transition-all duration-300 hover:scale-105 group"
-                    >
-                      <div className="flex items-center justify-between mb-4">
-                        <Icon className={`w-8 h-8 ${stat.color} group-hover:scale-110 transition-transform duration-200`} />
-                        <span className="text-xs text-slate-400 bg-slate-700/50 px-2 py-1 rounded-full">
-                          {stat.change}
-                        </span>
-                      </div>
-                      <div className="text-3xl font-bold text-white mb-1">{stat.value}</div>
-                      <div className="text-slate-400 text-sm">{stat.label}</div>
-                    </div>
-                  );
-                })}
-              </section>
-
-              {/* Conquistas */}
-              <section className="bg-gradient-to-br from-slate-800 to-slate-900 rounded-2xl p-6 border border-slate-700/50">
-                <h3 className="text-xl font-bold text-white mb-6 flex items-center">
-                  <Award className="w-6 h-6 mr-3 text-yellow-400" />
-                  Conquistas Recentes
-                </h3>
-                <div className="grid grid-cols-1 sm:grid-cols-2 lg:grid-cols-4 gap-4">
-                  {achievements.map((achievement, index) => (
-                    <div
-                      key={index}
-                      className="bg-slate-700/30 rounded-xl p-4 hover:bg-slate-700/50 transition-all duration-200 hover:scale-105 group cursor-pointer"
-                    >
-                      <div className={`w-12 h-12 ${achievement.color} rounded-xl flex items-center justify-center text-2xl mb-3 group-hover:scale-110 transition-transform duration-200`}>
-                        {achievement.icon}
-                      </div>
-                      <h4 className="font-semibold text-white mb-1">{achievement.title}</h4>
-                      <p className="text-slate-400 text-sm">{achievement.description}</p>
-                    </div>
-                  ))}
-                </div>
-              </section>
-=======
+      </section>
+
       {/* Recent Activity */}
       <section className="bg-slate-100 dark:bg-slate-800 rounded-lg p-6">
         <h3 className="text-xl font-bold text-slate-900 dark:text-white mb-4">Atividade Recente</h3>
@@ -632,121 +402,10 @@
                 <span className="text-primary ml-1">{activity.item}</span>
               </div>
               <span className="text-slate-500 dark:text-slate-400 text-sm">{activity.time}</span>
->>>>>>> 9205301a
             </div>
-          )}
-
-          {activeTab === 'metrics' && (
-            <section className="space-y-6">
-              <div className="bg-gradient-to-br from-slate-800 to-slate-900 rounded-2xl p-6 border border-slate-700/50">
-                <h3 className="text-xl font-bold text-white mb-6 flex items-center">
-                  <TrendingUp className="w-6 h-6 mr-3 text-emerald-400" />
-                  Métricas Corporais
-                </h3>
-                <div className="grid grid-cols-1 sm:grid-cols-2 lg:grid-cols-3 gap-6">
-                  {bodyMetrics.map((metric, index) => (
-                    <div
-                      key={index}
-                      className="bg-slate-700/30 rounded-xl p-4 hover:bg-slate-700/50 transition-all duration-200 group"
-                    >
-                      <div className="flex items-center justify-between mb-2">
-                        <span className="text-slate-400 text-sm">{metric.label}</span>
-                        {getTrendIcon(metric.trend)}
-                      </div>
-                      <div className="text-2xl font-bold text-white">
-                        {metric.value} <span className="text-lg text-slate-400">{metric.unit}</span>
-                      </div>
-                    </div>
-                  ))}
-                </div>
-              </div>
-            </section>
-          )}
-
-          {activeTab === 'activity' && (
-            <section className="bg-gradient-to-br from-slate-800 to-slate-900 rounded-2xl p-6 border border-slate-700/50">
-              <h3 className="text-xl font-bold text-white mb-6 flex items-center">
-                <Calendar className="w-6 h-6 mr-3 text-blue-400" />
-                Atividade Recente
-              </h3>
-              <div className="space-y-4">
-                {recentActivities.map((activity, index) => (
-                  <div
-                    key={index}
-                    className="flex items-center justify-between p-4 bg-slate-700/30 rounded-xl hover:bg-slate-700/50 transition-all duration-200 group cursor-pointer"
-                  >
-                    <div className="flex items-center space-x-4">
-                      <div className="w-10 h-10 bg-slate-600 rounded-xl flex items-center justify-center text-lg group-hover:scale-110 transition-transform duration-200">
-                        {getActivityIcon(activity.type)}
-                      </div>
-                      <div>
-                        <div className="text-white">
-                          <span className="text-slate-300">{activity.action}</span>
-                          <span className="text-primary ml-1 font-medium">{activity.item}</span>
-                        </div>
-                        <div className="text-slate-400 text-sm">{activity.time}</div>
-                      </div>
-                    </div>
-                    <ChevronRight className="w-5 h-5 text-slate-400 group-hover:text-white group-hover:translate-x-1 transition-all duration-200" />
-                  </div>
-                ))}
-              </div>
-            </section>
-          )}
-
-          {activeTab === 'settings' && (
-            <section className="bg-gradient-to-br from-slate-800 to-slate-900 rounded-2xl p-6 border border-slate-700/50">
-              <h3 className="text-xl font-bold text-white mb-6 flex items-center">
-                <Settings className="w-6 h-6 mr-3 text-slate-400" />
-                Configurações
-              </h3>
-              <div className="space-y-4">
-                {[
-                  { title: 'Notificações', description: 'Gerencie suas preferências de notificação', icon: Bell },
-                  { title: 'Privacidade', description: 'Controle suas configurações de privacidade', icon: Shield },
-                  { title: 'Metas', description: 'Defina e acompanhe suas metas pessoais', icon: Target },
-                  { title: 'Conta', description: 'Configurações da sua conta', icon: User },
-                ].map((setting, index) => (
-                  <div
-                    key={index}
-                    className="flex items-center justify-between p-4 bg-slate-700/30 rounded-xl hover:bg-slate-700/50 transition-all duration-200 group cursor-pointer"
-                  >
-                    <div className="flex items-center space-x-4">
-                      <setting.icon className="w-6 h-6 text-slate-400 group-hover:text-white transition-colors duration-200" />
-                      <div>
-                        <div className="text-white font-medium">{setting.title}</div>
-                        <div className="text-slate-400 text-sm">{setting.description}</div>
-                      </div>
-                    </div>
-                    <ChevronRight className="w-5 h-5 text-slate-400 group-hover:text-white group-hover:translate-x-1 transition-all duration-200" />
-                  </div>
-                ))}
-              </div>
-            </section>
-          )}
+          ))}
         </div>
-      </div>
-
-      {/* CSS personalizado para animações */}
-      <style jsx>{`
-        @keyframes fade-in {
-          from { opacity: 0; transform: translateY(20px); }
-          to { opacity: 1; transform: translateY(0); }
-        }
-        
-        @keyframes slide-up {
-          from { opacity: 0; transform: translateY(40px); }
-          to { opacity: 1; transform: translateY(0); }
-        }
-        
-        .animate-fade-in {
-          animation: fade-in 0.6s ease-out;
-        }
-        
-        .animate-slide-up {
-          animation: slide-up 0.8s ease-out;
-        }
-      `}</style>
+      </section>
     </div>
   );
 };
