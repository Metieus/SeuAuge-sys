import React, { useState, useRef, useEffect } from 'react';
import { toast } from 'react-hot-toast';
import { 
  User, 
  Camera, 
  Edit3, 
  Save, 
  X, 
  TrendingUp, 
  Award, 
  Heart, 
  Activity,
  Calendar,
  Target,
  Zap,
  ChevronRight,
  Settings,
  Bell,
  Shield
} from 'lucide-react';
import { useAuth } from '../contexts/AuthContext';
import { PLANS } from '../data/plans';
import { updateUserProfile } from '@/services/user';
import { updateUserPlan } from '../services/plan';
import { useProgressStore } from '../stores/progressStore';
import { getUserMetrics } from '../services/user';
import { doc, getDoc } from 'firebase/firestore';
import { db } from '../firebase';

const Profile: React.FC = () => {
  const { user, refreshPlan } = useAuth();
  const planName = PLANS.find((p) => p.id === (user?.plan ?? 'A'))?.name ?? 'Gratuito';
  const [isEditing, setIsEditing] = useState(false);
  const [activeTab, setActiveTab] = useState('overview');
  const [userData, setUserData] = useState<{ name?: string; birthdate?: string; peso?: number; altura?: number } | null>(null);
  const [formData, setFormData] = useState({
    name: '',
    birthdate: '',
    peso: 0,
    altura: 0,
  });
  const { metrics, setMetrics } = useProgressStore();
  const [file, setFile] = useState<File | null>(null);
  const [preview, setPreview] = useState<string | null>(null);
  const [saving, setSaving] = useState(false);
  const fileRef = useRef<HTMLInputElement>(null);

  useEffect(() => {
    if (!user) return;
    async function load() {
      const snap = await getDoc(doc(db, 'users', user.id));
      if (snap.exists()) {
        const data = snap.data();
        setUserData(data as any);
        setFormData({
          name: data.name || '',
          birthdate: data.birthdate || '',
          peso: data.peso || 0,
          altura: data.altura || 0,
        });
      }
      const saved = await getUserMetrics();
      if (saved) {
        setMetrics(saved);
      }
    }
    load();
  }, [user, setMetrics]);

  const handleFileChange = (e: React.ChangeEvent<HTMLInputElement>) => {
    const selected = e.target.files?.[0];
    if (selected) {
      if (!selected.type.startsWith('image/')) {
        toast.error('Por favor, selecione uma imagem válida.');
        return;
      }
      setFile(selected);
      setPreview(URL.createObjectURL(selected));
    }
  };

  const handleSave = async () => {
<<<<<<< HEAD
    try {
      setSaving(true);
      await updateUserProfile({ name: formData.name, email: formData.email, file });
      toast.success('Perfil atualizado com sucesso!');
      setIsEditing(false);
      setFile(null);
      setPreview(null);
    } catch (err) {
      console.error('Erro ao salvar perfil:', err);
      toast.error('Erro ao salvar perfil. Tente novamente.');
    } finally {
      setSaving(false);
    }
=======
    if (formData.name.trim().length < 2 || formData.name.trim().length > 50) {
      alert('Nome deve ter entre 2 e 50 caracteres');
      return;
    }
    if (formData.peso < 30 || formData.peso > 300) {
      alert('Peso deve estar entre 30kg e 300kg');
      return;
    }
    if (formData.altura < 100 || formData.altura > 250) {
      alert('Altura deve estar entre 100 e 250 cm');
      return;
    }
    const birth = new Date(formData.birthdate);
    const age = new Date().getFullYear() - birth.getFullYear();
    if (age > 100 || age < 16) {
      alert('Idade deve estar entre 16 e 100 anos.');
      return;
    }

    await updateUser({ name: formData.name, birthdate: formData.birthdate, file });
    setIsEditing(false);
    setFile(null);
    setPreview(null);
>>>>>>> f589abd7
  };

  const handleCancel = () => {
    setFormData({
      name: userData?.name || '',
      birthdate: userData?.birthdate || '',
      peso: userData?.peso || 0,
      altura: userData?.altura || 0,
    });
    setFile(null);
    setPreview(null);
    setIsEditing(false);
  };

  const handleCancelSubscription = async () => {
    try {
      await updateUserPlan('A');
      await refreshPlan();
    } catch (err) {
      console.error('Erro ao cancelar assinatura', err);
    }
  };

  const tabs = [
    { id: 'overview', label: 'Visão Geral', icon: Activity },
    { id: 'metrics', label: 'Métricas', icon: TrendingUp },
    { id: 'activity', label: 'Atividade', icon: Calendar },
    { id: 'settings', label: 'Configurações', icon: Settings },
  ];

  const achievements = [
    { title: 'Primeira Semana', description: 'Completou 7 dias consecutivos', icon: '🏆', color: 'bg-yellow-500' },
    { title: 'Hidratação Master', description: 'Meta de água atingida 30 dias', icon: '💧', color: 'bg-blue-500' },
    { title: 'Força Total', description: 'Ganhou 5kg de massa muscular', icon: '💪', color: 'bg-red-500' },
    { title: 'Zen Master', description: 'Meditou por 100 horas', icon: '🧘', color: 'bg-purple-500' },
  ];

  const quickStats = [
    { label: 'Vídeos Assistidos', value: '47', change: '+12%', icon: TrendingUp, color: 'text-emerald-400' },
    { label: 'Produtos Comprados', value: '12', change: '+3', icon: Award, color: 'text-blue-400' },
    { label: 'Favoritos', value: '23', change: '+5', icon: Heart, color: 'text-pink-400' },
    { label: 'Streak Atual', value: '15 dias', change: 'Novo recorde!', icon: Zap, color: 'text-yellow-400' },
  ];

  const bodyMetrics = [
    { label: 'Peso Corporal', value: metrics.totalWeight, unit: 'kg', trend: 'down' },
    { label: 'IMC', value: metrics.bmi, unit: '', trend: 'stable' },
    { label: 'Gordura Corporal', value: metrics.bodyFatPercent, unit: '%', trend: 'down' },
    { label: 'Massa Muscular', value: metrics.skeletalMuscleMass, unit: 'kg', trend: 'up' },
    { label: 'Água Corporal', value: metrics.totalBodyWater, unit: 'L', trend: 'stable' },
    { label: 'TMB', value: metrics.bmr, unit: 'kcal', trend: 'up' },
  ];

  const recentActivities = [
    { action: 'Assistiu', item: 'Yoga Matinal Energizante', time: '2 horas atrás', type: 'video' },
    { action: 'Comprou', item: 'Whey Protein Premium', time: '1 dia atrás', type: 'purchase' },
    { action: 'Adicionou aos favoritos', item: 'HIIT Cardio Explosivo', time: '2 dias atrás', type: 'favorite' },
    { action: 'Completou', item: 'Meditação para Alívio do Estresse', time: '3 dias atrás', type: 'complete' },
  ];

  const getTrendIcon = (trend: string) => {
    switch (trend) {
      case 'up': return <TrendingUp className="w-4 h-4 text-green-400" />;
      case 'down': return <TrendingUp className="w-4 h-4 text-red-400 rotate-180" />;
      default: return <div className="w-4 h-4 bg-gray-400 rounded-full" />;
    }
  };

  const getActivityIcon = (type: string) => {
    switch (type) {
      case 'video': return '📹';
      case 'purchase': return '🛒';
      case 'favorite': return '❤️';
      case 'complete': return '✅';
      default: return '📝';
    }
  };

  return (
    <div className="min-h-screen bg-gradient-to-br from-slate-900 via-slate-800 to-slate-900">
      <div className="max-w-7xl mx-auto p-4 space-y-8">
        {/* Header com animação */}
        <div className="flex flex-col sm:flex-row items-start sm:items-center justify-between gap-4 animate-fade-in">
          <div>
            <h1 className="text-4xl font-bold bg-gradient-to-r from-white to-slate-300 bg-clip-text text-transparent">
              Meu Perfil
            </h1>
            <p className="text-slate-400 mt-1">Gerencie suas informações e acompanhe seu progresso</p>
          </div>
          
          <div className="flex items-center gap-3">
            <button className="p-2 bg-slate-800 hover:bg-slate-700 rounded-lg transition-all duration-200 hover:scale-105">
              <Bell className="w-5 h-5 text-slate-400" />
            </button>
            <button className="p-2 bg-slate-800 hover:bg-slate-700 rounded-lg transition-all duration-200 hover:scale-105">
              <Shield className="w-5 h-5 text-slate-400" />
            </button>
            {!isEditing ? (
              <>
                {user?.plan && user.plan !== 'A' && (
                  <button
                    onClick={handleCancelSubscription}
                    className="flex items-center space-x-2 bg-red-600 hover:bg-red-700 text-white px-6 py-3 rounded-xl font-medium transition-all duration-200 hover:scale-105 shadow-lg"
                  >
                    <X className="w-4 h-4" />
                    <span>Cancelar Assinatura</span>
                  </button>
                )}
                <button
                  onClick={() => {
                    setIsEditing(true);
                  }}
                  className="flex items-center space-x-2 bg-gradient-to-r from-primary to-emerald-600 hover:from-primary-dark hover:to-emerald-700 text-white px-6 py-3 rounded-xl font-medium transition-all duration-200 hover:scale-105 shadow-lg hover:shadow-xl"
                >
                  <Edit3 className="w-4 h-4" />
                  <span>Editar Perfil</span>
                </button>
              </>
            ) : (
              <div className="flex space-x-3">
                <button
                  onClick={handleSave}
                  disabled={saving}
                  className={`flex items-center space-x-2 bg-gradient-to-r from-green-600 to-emerald-600 hover:from-green-700 hover:to-emerald-700 text-white px-6 py-3 rounded-xl font-medium transition-all duration-200 hover:scale-105 shadow-lg ${saving ? 'opacity-60 cursor-not-allowed' : ''}`}
                >
                  <Save className="w-4 h-4" />
                  <span>{saving ? 'Salvando...' : 'Salvar'}</span>
                </button>
                <button
                  onClick={handleCancel}
                  className="flex items-center space-x-2 bg-slate-600 hover:bg-slate-700 text-white px-6 py-3 rounded-xl font-medium transition-all duration-200 hover:scale-105"
                >
                  <X className="w-4 h-4" />
                  <span>Cancelar</span>
                </button>
              </div>
            )}
          </div>
        </div>

        {/* Profile Card com design melhorado */}
        <section className="bg-gradient-to-br from-slate-800 to-slate-900 rounded-3xl overflow-hidden shadow-2xl border border-slate-700/50 animate-slide-up">
          <div className="h-32 bg-gradient-to-r from-primary via-emerald-600 to-cyan-600 relative overflow-hidden">
            <div className="absolute inset-0 bg-gradient-to-r from-black/20 to-transparent" />
            <div className="absolute top-4 right-4">
              <div className="inline-flex items-center px-4 py-2 bg-black/30 backdrop-blur-sm text-white rounded-full text-sm font-medium border border-white/20">
                <Award className="w-4 h-4 mr-2" />
                {planName}
              </div>
            </div>
          </div>
          
          <div className="-mt-16 p-8">
            <div className="flex flex-col lg:flex-row items-center lg:items-start gap-8">
              {/* Avatar melhorado */}
              <div className="relative group">
                <div className="w-32 h-32 rounded-full overflow-hidden bg-gradient-to-r from-teal-500 to-emerald-500 flex items-center justify-center ring-4 ring-white/10 shadow-2xl transition-all duration-300 group-hover:scale-105">
                  {preview ? (
                    <img src={preview} alt="preview" className="w-full h-full object-cover" />
                  ) : user?.avatar ? (
                    <img src={user.avatar} alt={user.name} className="w-full h-full object-cover" />
                  ) : (
                    <User className="w-16 h-16 text-white" />
                  )}
                </div>
                {isEditing && (
                  <>
                    <button
                      type="button"
                      onClick={() => fileRef.current?.click()}
                      className="absolute bottom-0 right-0 w-12 h-12 bg-gradient-to-r from-primary to-emerald-600 hover:from-primary-dark hover:to-emerald-700 rounded-full flex items-center justify-center text-white transition-all duration-200 hover:scale-110 shadow-lg"
                    >
                      <Camera className="w-5 h-5" />
                    </button>
                    <input ref={fileRef} type="file" className="hidden" accept="image/*" onChange={handleFileChange} />
                  </>
                )}
                <div className="absolute -bottom-2 -right-2 w-8 h-8 bg-green-500 rounded-full border-4 border-slate-800 flex items-center justify-center">
                  <div className="w-3 h-3 bg-white rounded-full animate-pulse" />
                </div>
              </div>

              {/* Info do usuário */}
              <div className="flex-1 text-center lg:text-left">
                {!isEditing ? (
                  <div className="space-y-4">
                    <div>
                      <h2 className="text-3xl font-bold text-white mb-2">{user?.name}</h2>
                      <p className="text-slate-400 text-lg">{userData?.name || 'Usuário'}</p>
                    </div>
                    
                    {/* Quick metrics */}
                    <div className="grid grid-cols-1 sm:grid-cols-2 lg:grid-cols-4 gap-4 mt-6">
                      {[
                        { label: 'Peso', value: `${metrics.totalWeight}kg`, color: 'text-blue-400' },
                        { label: 'IMC', value: metrics.bmi, color: 'text-green-400' },
                        { label: 'Gordura', value: `${metrics.bodyFatPercent}%`, color: 'text-yellow-400' },
                        { label: 'Músculo', value: `${metrics.skeletalMuscleMass}kg`, color: 'text-purple-400' },
                      ].map((metric, index) => (
                        <div key={index} className="bg-slate-700/50 rounded-xl p-3 sm:p-4 text-center hover:bg-slate-700/70 transition-all duration-200">
                          <div className={`text-lg sm:text-xl font-bold ${metric.color}`}>{metric.value}</div>
                          <div className="text-slate-400 text-xs sm:text-sm">{metric.label}</div>
                        </div>
                      ))}
                    </div>
                  </div>
                ) : (
                  <div className="space-y-6 max-w-2xl">
                    {/* Informações básicas */}
                    <div className="grid grid-cols-1 md:grid-cols-2 gap-6">
                      <div className="space-y-2">
                        <label className="block text-sm font-medium text-slate-300">Nome Completo</label>
                        <input
                          type="text"
                          value={formData.name}
                          onChange={(e: React.ChangeEvent<HTMLInputElement>) =>
                            setFormData({ ...formData, name: e.target.value })
                          }
                          className="w-full bg-slate-700 border border-slate-600 rounded-xl px-4 py-3 text-white focus:outline-none focus:ring-2 focus:ring-primary focus:border-transparent transition-all duration-200"
                        />
                      </div>
                      <div className="space-y-2">
                        <label className="block text-sm font-medium text-slate-300">Data de Nascimento</label>
                        <input
                          type="date"
                          value={formData.birthdate}
                          onChange={(e: React.ChangeEvent<HTMLInputElement>) =>
                            setFormData({ ...formData, birthdate: e.target.value })
                          }
                          className="w-full bg-slate-700 border border-slate-600 rounded-xl px-4 py-3 text-white focus:outline-none focus:ring-2 focus:ring-primary focus:border-transparent transition-all duration-200"
                        />
                      </div>
                      <div className="space-y-2">
                        <label className="block text-sm font-medium text-slate-300">Peso (kg)</label>
                        <input
                          type="number"
                          value={formData.peso}
                          onChange={(e: React.ChangeEvent<HTMLInputElement>) => {
                            const v = Number(e.target.value);
                            if (v < 30 || v > 300) {
                              alert('Peso deve estar entre 30kg e 300kg');
                              return;
                            }
                            setFormData({ ...formData, peso: v });
                          }}
                          className="w-full bg-slate-700 border border-slate-600 rounded-xl px-4 py-3 text-white focus:outline-none focus:ring-2 focus:ring-primary focus:border-transparent transition-all duration-200"
                        />
                      </div>
                      <div className="space-y-2">
                        <label className="block text-sm font-medium text-slate-300">Altura (cm)</label>
                        <input
                          type="number"
                          value={formData.altura}
                          onChange={(e: React.ChangeEvent<HTMLInputElement>) => {
                            const v = Number(e.target.value);
                            if (v < 100 || v > 250) {
                              alert('Altura deve estar entre 100 e 250 cm');
                              return;
                            }
                            setFormData({ ...formData, altura: v });
                          }}
                          className="w-full bg-slate-700 border border-slate-600 rounded-xl px-4 py-3 text-white focus:outline-none focus:ring-2 focus:ring-primary focus:border-transparent transition-all duration-200"
                        />
                      </div>
                      <div className="space-y-2">
                        <label className="block text-sm font-medium text-slate-300">IMC</label>
                        <input
                          type="text"
                          value={
                            formData.peso && formData.altura
                              ? (
                                  formData.peso /
                                  Math.pow(formData.altura / 100, 2)
                                ).toFixed(1)
                              : ''
                          }
                          readOnly
                          className="w-full bg-slate-700 border border-slate-600 rounded-xl px-4 py-3 text-white"
                        />
                      </div>
                    </div>

                  </div>
                )}
              </div>
            </div>
          </div>
        </section>

        {/* Tabs de navegação */}
        <div className="flex flex-wrap gap-2 bg-slate-800/50 p-2 rounded-2xl backdrop-blur-sm overflow-x-auto">
          {tabs.map((tab) => {
            const Icon = tab.icon;
            return (
              <button
                key={tab.id}
                onClick={() => setActiveTab(tab.id)}
                className={`flex items-center space-x-2 px-4 sm:px-6 py-3 rounded-xl font-medium transition-all duration-200 whitespace-nowrap ${
                  activeTab === tab.id
                    ? 'bg-gradient-to-r from-primary to-emerald-600 text-white shadow-lg'
                    : 'text-slate-400 hover:text-white hover:bg-slate-700/50'
                }`}
              >
                <Icon className="w-4 h-4" />
                <span className="hidden sm:inline">{tab.label}</span>
              </button>
            );
          })}
        </div>

        {/* Conteúdo das tabs */}
        <div className="animate-fade-in">
          {activeTab === 'overview' && (
            <div className="space-y-8">
              {/* Quick Stats melhorados */}
              <section className="grid grid-cols-1 sm:grid-cols-2 lg:grid-cols-4 gap-6">
                {quickStats.map((stat, index) => {
                  const Icon = stat.icon;
                  return (
                    <div
                      key={index}
                      className="bg-gradient-to-br from-slate-800 to-slate-900 rounded-2xl p-6 border border-slate-700/50 hover:border-slate-600/50 transition-all duration-300 hover:scale-105 group"
                    >
                      <div className="flex items-center justify-between mb-4">
                        <Icon className={`w-8 h-8 ${stat.color} group-hover:scale-110 transition-transform duration-200`} />
                        <span className="text-xs text-slate-400 bg-slate-700/50 px-2 py-1 rounded-full">
                          {stat.change}
                        </span>
                      </div>
                      <div className="text-3xl font-bold text-white mb-1">{stat.value}</div>
                      <div className="text-slate-400 text-sm">{stat.label}</div>
                    </div>
                  );
                })}
              </section>

              {/* Conquistas */}
              <section className="bg-gradient-to-br from-slate-800 to-slate-900 rounded-2xl p-6 border border-slate-700/50">
                <h3 className="text-xl font-bold text-white mb-6 flex items-center">
                  <Award className="w-6 h-6 mr-3 text-yellow-400" />
                  Conquistas Recentes
                </h3>
                <div className="grid grid-cols-1 sm:grid-cols-2 lg:grid-cols-4 gap-4">
                  {achievements.map((achievement, index) => (
                    <div
                      key={index}
                      className="bg-slate-700/30 rounded-xl p-4 hover:bg-slate-700/50 transition-all duration-200 hover:scale-105 group cursor-pointer"
                    >
                      <div className={`w-12 h-12 ${achievement.color} rounded-xl flex items-center justify-center text-2xl mb-3 group-hover:scale-110 transition-transform duration-200`}>
                        {achievement.icon}
                      </div>
                      <h4 className="font-semibold text-white mb-1">{achievement.title}</h4>
                      <p className="text-slate-400 text-sm">{achievement.description}</p>
                    </div>
                  ))}
                </div>
              </section>
            </div>
          )}

          {activeTab === 'metrics' && (
            <section className="space-y-6">
              <div className="bg-gradient-to-br from-slate-800 to-slate-900 rounded-2xl p-6 border border-slate-700/50">
                <h3 className="text-xl font-bold text-white mb-6 flex items-center">
                  <TrendingUp className="w-6 h-6 mr-3 text-emerald-400" />
                  Métricas Corporais
                </h3>
                <div className="grid grid-cols-1 sm:grid-cols-2 lg:grid-cols-3 gap-6">
                  {bodyMetrics.map((metric, index) => (
                    <div
                      key={index}
                      className="bg-slate-700/30 rounded-xl p-4 hover:bg-slate-700/50 transition-all duration-200 group"
                    >
                      <div className="flex items-center justify-between mb-2">
                        <span className="text-slate-400 text-sm">{metric.label}</span>
                        {getTrendIcon(metric.trend)}
                      </div>
                      <div className="text-2xl font-bold text-white">
                        {metric.value} <span className="text-lg text-slate-400">{metric.unit}</span>
                      </div>
                    </div>
                  ))}
                </div>
              </div>
            </section>
          )}

          {activeTab === 'activity' && (
            <section className="bg-gradient-to-br from-slate-800 to-slate-900 rounded-2xl p-6 border border-slate-700/50">
              <h3 className="text-xl font-bold text-white mb-6 flex items-center">
                <Calendar className="w-6 h-6 mr-3 text-blue-400" />
                Atividade Recente
              </h3>
              <div className="space-y-4">
                {recentActivities.map((activity, index) => (
                  <div
                    key={index}
                    className="flex items-center justify-between p-4 bg-slate-700/30 rounded-xl hover:bg-slate-700/50 transition-all duration-200 group cursor-pointer"
                  >
                    <div className="flex items-center space-x-4">
                      <div className="w-10 h-10 bg-slate-600 rounded-xl flex items-center justify-center text-lg group-hover:scale-110 transition-transform duration-200">
                        {getActivityIcon(activity.type)}
                      </div>
                      <div>
                        <div className="text-white">
                          <span className="text-slate-300">{activity.action}</span>
                          <span className="text-primary ml-1 font-medium">{activity.item}</span>
                        </div>
                        <div className="text-slate-400 text-sm">{activity.time}</div>
                      </div>
                    </div>
                    <ChevronRight className="w-5 h-5 text-slate-400 group-hover:text-white group-hover:translate-x-1 transition-all duration-200" />
                  </div>
                ))}
              </div>
            </section>
          )}

          {activeTab === 'settings' && (
            <section className="bg-gradient-to-br from-slate-800 to-slate-900 rounded-2xl p-6 border border-slate-700/50">
              <h3 className="text-xl font-bold text-white mb-6 flex items-center">
                <Settings className="w-6 h-6 mr-3 text-slate-400" />
                Configurações
              </h3>
              <div className="space-y-4">
                {[
                  { title: 'Notificações', description: 'Gerencie suas preferências de notificação', icon: Bell },
                  { title: 'Privacidade', description: 'Controle suas configurações de privacidade', icon: Shield },
                  { title: 'Metas', description: 'Defina e acompanhe suas metas pessoais', icon: Target },
                  { title: 'Conta', description: 'Configurações da sua conta', icon: User },
                ].map((setting, index) => {
                  const Icon = setting.icon;
                  return (
                    <div
                      key={index}
                      className="flex items-center justify-between p-4 bg-slate-700/30 rounded-xl hover:bg-slate-700/50 transition-all duration-200 group cursor-pointer"
                    >
                      <div className="flex items-center space-x-4">
                        <Icon className="w-6 h-6 text-slate-400 group-hover:text-white transition-colors duration-200" />
                        <div>
                          <div className="text-white font-medium">{setting.title}</div>
                          <div className="text-slate-400 text-sm">{setting.description}</div>
                        </div>
                      </div>
                      <ChevronRight className="w-5 h-5 text-slate-400 group-hover:text-white group-hover:translate-x-1 transition-all duration-200" />
                    </div>
                  );
                })}
              </div>
            </section>
          )}
        </div>
      </div>

    </div>
  );
};

export default Profile;
<|MERGE_RESOLUTION|>--- conflicted
+++ resolved
@@ -80,7 +80,6 @@
   };
 
   const handleSave = async () => {
-<<<<<<< HEAD
     try {
       setSaving(true);
       await updateUserProfile({ name: formData.name, email: formData.email, file });
@@ -94,31 +93,6 @@
     } finally {
       setSaving(false);
     }
-=======
-    if (formData.name.trim().length < 2 || formData.name.trim().length > 50) {
-      alert('Nome deve ter entre 2 e 50 caracteres');
-      return;
-    }
-    if (formData.peso < 30 || formData.peso > 300) {
-      alert('Peso deve estar entre 30kg e 300kg');
-      return;
-    }
-    if (formData.altura < 100 || formData.altura > 250) {
-      alert('Altura deve estar entre 100 e 250 cm');
-      return;
-    }
-    const birth = new Date(formData.birthdate);
-    const age = new Date().getFullYear() - birth.getFullYear();
-    if (age > 100 || age < 16) {
-      alert('Idade deve estar entre 16 e 100 anos.');
-      return;
-    }
-
-    await updateUser({ name: formData.name, birthdate: formData.birthdate, file });
-    setIsEditing(false);
-    setFile(null);
-    setPreview(null);
->>>>>>> f589abd7
   };
 
   const handleCancel = () => {
